//! [`Getter`] implementation that performs requests over [`quinn::Connection`]s.

use anyhow::Context;
use bao_tree::io::fsm::OutboardMut;
use futures::FutureExt;
use iroh_bytes::baomap::range_collections::RangeSet2;
use iroh_bytes::hashseq::parse_hash_seq;
use iroh_bytes::{
    baomap::{MapEntry, PartialMapEntry, Store},
    get::{
        self,
        fsm::{AtBlobHeader, AtEndBlob, ConnectedNext, EndBlobNext},
        Stats,
    },
    protocol::{GetRequest, RangeSpecSeq},
    util::Hash,
    IROH_BLOCK_SIZE,
};
#[cfg(feature = "metrics")]
use iroh_metrics::{inc, inc_by};
use tracing::trace;

use crate::get::{get_missing_ranges_blob, get_missing_ranges_collection, BlobInfo};
#[cfg(feature = "metrics")]
use crate::metrics::Metrics;
use crate::util::progress::ProgressSliceWriter2;

use super::{DownloadKind, FailureAction, GetFut, Getter};

/// [`Getter`] implementation that performs requests over [`quinn::Connection`]s.
pub(crate) struct IoGetter<S: Store> {
    pub store: S,
}

impl<S: Store> Getter for IoGetter<S> {
    type Connection = quinn::Connection;

    fn get(&mut self, kind: DownloadKind, conn: Self::Connection) -> GetFut {
        let store = self.store.clone();
        let fut = async move {
            let get = match kind {
                DownloadKind::Blob { hash } => get(&store, conn, hash, false),
                DownloadKind::Collection { hash } => get(&store, conn, hash, true),
            };

            let res = get.await;
            match res {
                Ok(_stats) => {
                    #[cfg(feature = "metrics")]
                    {
                        let Stats {
                            bytes_written,
                            bytes_read: _,
                            elapsed,
                        } = _stats;

                        inc!(Metrics, downloads_success);
                        inc_by!(Metrics, download_bytes_total, bytes_written);
                        inc_by!(Metrics, download_time_total, elapsed.as_millis() as u64);
                    }
                    Ok(())
                }
                Err(e) => {
                    // record metrics according to the error
                    #[cfg(feature = "metrics")]
                    {
                        match &e {
                            FailureAction::RetryLater(_) => inc!(Metrics, downloads_notfound),
                            _ => inc!(Metrics, downloads_error),
                        }
                    }
                    Err(e)
                }
            }
        };
        fut.boxed_local()
    }
}

impl From<quinn::ConnectionError> for FailureAction {
    fn from(value: quinn::ConnectionError) -> Self {
        // explicit match just to be sure we are taking everything into account
        match value {
            e @ quinn::ConnectionError::VersionMismatch => {
                // > The peer doesn't implement any supported version
                // unsupported version is likely a long time error, so this peer is not usable
                FailureAction::DropPeer(e.into())
            }
            e @ quinn::ConnectionError::TransportError(_) => {
                // > The peer violated the QUIC specification as understood by this implementation
                // bad peer we don't want to keep around
                FailureAction::DropPeer(e.into())
            }
            e @ quinn::ConnectionError::ConnectionClosed(_) => {
                // > The peer's QUIC stack aborted the connection automatically
                // peer might be disconnecting or otherwise unavailable, drop it
                FailureAction::DropPeer(e.into())
            }
            e @ quinn::ConnectionError::ApplicationClosed(_) => {
                // > The peer closed the connection
                // peer might be disconnecting or otherwise unavailable, drop it
                FailureAction::DropPeer(e.into())
            }
            e @ quinn::ConnectionError::Reset => {
                // > The peer is unable to continue processing this connection, usually due to having restarted
                FailureAction::RetryLater(e.into())
            }
            e @ quinn::ConnectionError::TimedOut => {
                // > Communication with the peer has lapsed for longer than the negotiated idle timeout
                FailureAction::RetryLater(e.into())
            }
            e @ quinn::ConnectionError::LocallyClosed => {
                // > The local application closed the connection
                // TODO(@divma): don't see how this is reachable but let's just not use the peer
                FailureAction::DropPeer(e.into())
            }
        }
    }
}

impl From<quinn::ReadError> for FailureAction {
    fn from(value: quinn::ReadError) -> Self {
        match value {
            e @ quinn::ReadError::Reset(_) => FailureAction::RetryLater(e.into()),
            quinn::ReadError::ConnectionLost(conn_error) => conn_error.into(),
            quinn::ReadError::UnknownStream
            | quinn::ReadError::IllegalOrderedRead
            | quinn::ReadError::ZeroRttRejected => {
                // all these errors indicate the peer is not usable at this moment
                FailureAction::DropPeer(value.into())
            }
        }
    }
}

impl From<quinn::WriteError> for FailureAction {
    fn from(value: quinn::WriteError) -> Self {
        match value {
            e @ quinn::WriteError::Stopped(_) => FailureAction::RetryLater(e.into()),
            quinn::WriteError::ConnectionLost(conn_error) => conn_error.into(),
            quinn::WriteError::UnknownStream | quinn::WriteError::ZeroRttRejected => {
                // all these errors indicate the peer is not usable at this moment
                FailureAction::DropPeer(value.into())
            }
        }
    }
}

impl From<iroh_bytes::get::fsm::ConnectedNextError> for FailureAction {
    fn from(value: iroh_bytes::get::fsm::ConnectedNextError) -> Self {
        use iroh_bytes::get::fsm::ConnectedNextError::*;
        match value {
            e @ PostcardSer(_) => {
                // serialization errors indicate something wrong with the request itself
                FailureAction::AbortRequest(e.into())
            }
            e @ RequestTooBig => {
                // request will never be sent, drop it
                FailureAction::AbortRequest(e.into())
            }
            Write(e) => e.into(),
            e @ Io(_) => {
                // io errors are likely recoverable
                FailureAction::RetryLater(e.into())
            }
        }
    }
}

impl From<iroh_bytes::get::fsm::AtBlobHeaderNextError> for FailureAction {
    fn from(value: iroh_bytes::get::fsm::AtBlobHeaderNextError) -> Self {
        use iroh_bytes::get::fsm::AtBlobHeaderNextError::*;
        match value {
            e @ NotFound => {
                // > This indicates that the provider does not have the requested data.
                // peer might have the data later, simply retry it
                FailureAction::RetryLater(e.into())
            }
            Read(e) => e.into(),
            e @ Io(_) => {
                // io errors are likely recoverable
                FailureAction::RetryLater(e.into())
            }
        }
    }
}

impl From<iroh_bytes::get::fsm::DecodeError> for FailureAction {
    fn from(value: iroh_bytes::get::fsm::DecodeError) -> Self {
        use get::fsm::DecodeError::*;

        match value {
            e @ NotFound => FailureAction::RetryLater(e.into()),
            e @ ParentNotFound(_) => FailureAction::RetryLater(e.into()),
            e @ LeafNotFound(_) => FailureAction::RetryLater(e.into()),
            e @ ParentHashMismatch(_) => {
                // TODO(@divma): did the peer sent wrong data? is it corrupted? did we sent a wrong
                // request?
                FailureAction::AbortRequest(e.into())
            }
            e @ LeafHashMismatch(_) => {
                // TODO(@divma): did the peer sent wrong data? is it corrupted? did we sent a wrong
                // request?
                FailureAction::AbortRequest(e.into())
            }
            Read(e) => e.into(),
            Io(e) => e.into(),
        }
    }
}

impl From<std::io::Error> for FailureAction {
    fn from(value: std::io::Error) -> Self {
        // generally consider io errors recoverable
        // we might want to revisit this at some point
        FailureAction::RetryLater(value.into())
    }
}

/// Get a blob or collection
pub async fn get<D: Store>(
    db: &D,
    conn: quinn::Connection,
    hash: Hash,
    recursive: bool,
) -> Result<Stats, FailureAction> {
<<<<<<< HEAD
    if recursive {
        get_collection(db, collection_parser, conn, &hash).await
=======
    let res = if recursive {
        get_collection(db, conn, &hash).await
>>>>>>> 898b0f7f
    } else {
        get_blob(db, conn, &hash).await
    }
}

/// Get a blob that was requested completely.
///
/// We need to create our own files and handle the case where an outboard
/// is not needed.
pub async fn get_blob<D: Store>(
    db: &D,
    conn: quinn::Connection,
    hash: &Hash,
) -> Result<Stats, FailureAction> {
    let end = if let Some(entry) = db.get_partial(hash) {
        trace!("got partial data for {}", hash,);

        let required_ranges = get_missing_ranges_blob::<D>(&entry)
            .await
            .ok()
            .unwrap_or_else(RangeSet2::all);
        let request = GetRequest::new(*hash, RangeSpecSeq::from_ranges([required_ranges]));
        // full request
        let request = get::fsm::start(conn, request);
        // create a new bidi stream
        let connected = request.next().await?;
        // next step. we have requested a single hash, so this must be StartRoot
        let ConnectedNext::StartRoot(start) = connected.next().await? else {
            return Err(FailureAction::DropPeer(anyhow::anyhow!(
                "expected `StartRoot` in single blob request"
            )));
        };
        // move to the header
        let header = start.next();
        // do the ceremony of getting the blob and adding it to the database

        get_blob_inner_partial(db, header, entry).await?
    } else {
        // full request
        let request = get::fsm::start(conn, GetRequest::single(*hash));
        // create a new bidi stream
        let connected = request.next().await?;
        // next step. we have requested a single hash, so this must be StartRoot
        let ConnectedNext::StartRoot(start) = connected.next().await? else {
            return Err(FailureAction::DropPeer(anyhow::anyhow!(
                "expected `StartRoot` in single blob request"
            )));
        };
        // move to the header
        let header = start.next();
        // do the ceremony of getting the blob and adding it to the database
        get_blob_inner(db, header).await?
    };

    // we have requested a single hash, so we must be at closing
    let EndBlobNext::Closing(end) = end.next() else {
        // TODO(@divma): I think this is a codign error and not a peer error
        return Err(FailureAction::DropPeer(anyhow::anyhow!(
            "peer sent extra data in single blob request"
        )));
    };
    // this closes the bidi stream. Do something with the stats?
    let stats = end.next().await?;
    Ok(stats)
}

/// Get a blob that was requested completely.
///
/// We need to create our own files and handle the case where an outboard
/// is not needed.
async fn get_blob_inner<D: Store>(
    db: &D,
    header: AtBlobHeader,
) -> Result<AtEndBlob, FailureAction> {
    use iroh_io::AsyncSliceWriter;

    let hash = header.hash();
    // read the size
    let (content, size) = header.next().await?;
    // create the temp file pair
    let entry = db.get_or_create_partial(hash, size)?;
    // open the data file in any case
    let df = entry.data_writer().await?;
    let mut of: Option<D::OutboardMut> = if needs_outboard(size) {
        Some(entry.outboard_mut().await?)
    } else {
        None
    };
    let on_write = move |_offset: u64, _length: usize| Ok(());
    let mut pw = ProgressSliceWriter2::new(df, on_write);
    // use the convenience method to write all to the two vfs objects
    let end = content
        .write_all_with_outboard(of.as_mut(), &mut pw)
        .await?;
    // TODO(@divma): what does this failure mean
    // sync the data file
    pw.sync().await?;
    // sync the outboard file, if we wrote one
    if let Some(mut of) = of {
        of.sync().await?;
    }
    db.insert_complete(entry).await?;
    Ok(end)
}

fn needs_outboard(size: u64) -> bool {
    size > (IROH_BLOCK_SIZE.bytes() as u64)
}

/// Get a blob that was requested partially.
///
/// We get passed the data and outboard ids. Partial downloads are only done
/// for large blobs where the outboard is present.
async fn get_blob_inner_partial<D: Store>(
    db: &D,
    header: AtBlobHeader,
    entry: D::PartialEntry,
) -> Result<AtEndBlob, FailureAction> {
    // TODO: the data we get is validated at this point, but we need to check
    // that it actually contains the requested ranges. Or DO WE?
    use iroh_io::AsyncSliceWriter;

    // read the size
    let (content, size) = header.next().await?;
    // open the data file in any case
    let df = entry.data_writer().await?;
    let mut of = if needs_outboard(size) {
        Some(entry.outboard_mut().await?)
    } else {
        None
    };
    let on_write = move |_offset: u64, _length: usize| Ok(());
    let mut pw = ProgressSliceWriter2::new(df, on_write);
    // use the convenience method to write all to the two vfs objects
    let end = content
        .write_all_with_outboard(of.as_mut(), &mut pw)
        .await?;

    // TODO(@divma): what does this failure mean
    // sync the data file
    pw.sync().await?;
    // sync the outboard file
    if let Some(mut of) = of {
        of.sync().await?;
    }
    // actually store the data. it is up to the db to decide if it wants to
    // rename the files or not.
    db.insert_complete(entry).await?;
    Ok(end)
}

/// Get a collection
pub async fn get_collection<D: Store>(
    db: &D,
    conn: quinn::Connection,
    root_hash: &Hash,
) -> Result<Stats, FailureAction> {
    use tracing::info as log;
    let finishing = if let Some(entry) = db.get(root_hash) {
        log!("already got collection - doing partial download");
        // got the collection
        let reader = entry.data_reader().await?;
        let (mut collection, _) = parse_hash_seq(reader).await.map_err(|e| {
            FailureAction::DropPeer(anyhow::anyhow!(
                "peer sent data that can't be parsed as collection : {e}"
            ))
        })?;
        let mut children: Vec<Hash> = vec![];
        while let Some(hash) = collection.next().await.map_err(|e| {
            FailureAction::DropPeer(anyhow::anyhow!(
                "received collection data can't be iterated: {e}"
            ))
        })? {
            children.push(hash);
        }
        let missing_info = get_missing_ranges_collection(db, &children).await?;
        if missing_info.iter().all(|x| matches!(x, BlobInfo::Complete)) {
            log!("nothing to do");
            return Ok(Stats::default());
        }
        let missing_iter = std::iter::once(RangeSet2::empty())
            .chain(missing_info.iter().map(|x| x.missing_chunks()))
            .collect::<Vec<_>>();
        log!("requesting chunks {:?}", missing_iter);
        let request = GetRequest::new(*root_hash, RangeSpecSeq::from_ranges(missing_iter));
        let request = get::fsm::start(conn, request);
        // create a new bidi stream
        let connected = request.next().await?;
        log!("connected");
        // we have not requested the root, so this must be StartChild
        let ConnectedNext::StartChild(start) = connected.next().await? else {
            return Err(FailureAction::DropPeer(anyhow::anyhow!(
                "peer sent data that does not match requested info"
            )));
        };
        let mut next = EndBlobNext::MoreChildren(start);
        // read all the children
        loop {
            let start = match next {
                EndBlobNext::MoreChildren(start) => start,
                EndBlobNext::Closing(finish) => break finish,
            };
            let child_offset = usize::try_from(start.child_offset())
                .context("child offset too large")
                .map_err(|_| {
                    FailureAction::AbortRequest(anyhow::anyhow!(
                        "requested offsets surpasses platform's usize"
                    ))
                })?;
            let (child_hash, info) =
                match (children.get(child_offset), missing_info.get(child_offset)) {
                    (Some(blob), Some(info)) => (*blob, info),
                    _ => break start.finish(),
                };
            tracing::info!(
                "requesting child {} {:?}",
                child_hash,
                info.missing_chunks()
            );
            let header = start.next(child_hash);
            let end_blob = match info {
                BlobInfo::Missing => get_blob_inner(db, header).await?,
                BlobInfo::Partial { entry, .. } => {
                    get_blob_inner_partial(db, header, entry.clone()).await?
                }
                BlobInfo::Complete => {
                    return Err(FailureAction::DropPeer(anyhow::anyhow!(
                        "peer sent data we did't request"
                    )))
                }
            };
            next = end_blob.next();
        }
    } else {
        tracing::info!("don't have collection - doing full download");
        // don't have the collection, so probably got nothing
        let request = get::fsm::start(conn, GetRequest::all(*root_hash));
        // create a new bidi stream
        let connected = request.next().await?;
        // next step. we have requested a single hash, so this must be StartRoot
        let ConnectedNext::StartRoot(start) = connected.next().await? else {
            return Err(FailureAction::DropPeer(anyhow::anyhow!(
                "expected StartRoot"
            )));
        };
        // move to the header
        let header = start.next();
        // read the blob and add it to the database
        let end_root = get_blob_inner(db, header).await?;
        // read the collection fully for now
        let entry = db.get(root_hash).context("just downloaded").map_err(|_| {
            FailureAction::RetryLater(anyhow::anyhow!("data just downloaded was not found"))
        })?;
        let reader = entry.data_reader().await?;
        let (mut collection, _) = parse_hash_seq(reader).await.map_err(|_| {
            FailureAction::DropPeer(anyhow::anyhow!(
                "peer sent data that can't be parsed as collection"
            ))
        })?;
        let mut children = vec![];
        while let Some(hash) = collection.next().await.map_err(|e| {
            FailureAction::DropPeer(anyhow::anyhow!(
                "received collection data can't be iterated: {e}"
            ))
        })? {
            children.push(hash);
        }
        let mut next = end_root.next();
        // read all the children
        loop {
            let start = match next {
                EndBlobNext::MoreChildren(start) => start,
                EndBlobNext::Closing(finish) => break finish,
            };
            let child_offset = usize::try_from(start.child_offset())
                .context("child offset too large")
                .map_err(|_| {
                    FailureAction::AbortRequest(anyhow::anyhow!(
                        "requested offsets surpasses platform's usize"
                    ))
                })?;
            let child_hash = match children.get(child_offset) {
                Some(blob) => *blob,
                None => break start.finish(),
            };
            let header = start.next(child_hash);
            let end_blob = get_blob_inner(db, header).await?;
            next = end_blob.next();
        }
    };
    // this closes the bidi stream. Do something with the stats?
    let stats = finishing.next().await?;
    Ok(stats)
}<|MERGE_RESOLUTION|>--- conflicted
+++ resolved
@@ -224,13 +224,8 @@
     hash: Hash,
     recursive: bool,
 ) -> Result<Stats, FailureAction> {
-<<<<<<< HEAD
     if recursive {
-        get_collection(db, collection_parser, conn, &hash).await
-=======
-    let res = if recursive {
         get_collection(db, conn, &hash).await
->>>>>>> 898b0f7f
     } else {
         get_blob(db, conn, &hash).await
     }
