pub mod get;
pub mod protocol;
pub mod provider;

mod tls;

pub use tls::{PeerId, PeerIdError};

#[cfg(test)]
mod tests {
    use std::{net::SocketAddr, path::PathBuf};

<<<<<<< HEAD
    use crate::client::Event;
    use crate::protocol::AuthToken;
=======
    use crate::get::Event;
>>>>>>> 40073602
    use crate::tls::PeerId;

    use super::*;
    use anyhow::Result;
    use futures::StreamExt;
    use rand::RngCore;
    use testdir::testdir;
    use tokio::io::AsyncReadExt;

    #[tokio::test]
    async fn basics() -> Result<()> {
        let dir: PathBuf = testdir!();
        let path = dir.join("hello_world");
        tokio::fs::write(&path, "hello world!").await?;
        let db = provider::create_db(vec![provider::DataSource::File(path.clone())]).await?;
        let hash = *db.iter().next().unwrap().0;
        let addr = "127.0.0.1:4443".parse().unwrap();
<<<<<<< HEAD
        let mut server = server::Server::new(db);
        let peer_id = server.peer_id();
        let token = server.auth_token();

        tokio::task::spawn(async move {
            let opts = server::Options { addr };
            server.run(opts).await.unwrap();
=======
        let mut provider = provider::Provider::new(db);
        let peer_id = provider.peer_id();

        tokio::task::spawn(async move {
            provider.run(provider::Options { addr }).await.unwrap();
>>>>>>> 40073602
        });

        let opts = get::Options {
            addr,
            peer_id: Some(peer_id),
        };
<<<<<<< HEAD
        let stream = client::run(hash, token, opts);
=======
        let stream = get::run(hash, opts);
>>>>>>> 40073602
        tokio::pin!(stream);
        while let Some(event) = stream.next().await {
            let event = event?;
            if let Event::Receiving {
                hash: new_hash,
                mut reader,
            } = event
            {
                assert_eq!(hash, new_hash);
                let expect = tokio::fs::read(&path).await?;
                let mut got = Vec::new();
                reader.read_to_end(&mut got).await?;
                assert_eq!(expect, got);
            }
        }

        Ok(())
    }

    #[tokio::test]
    async fn sizes() -> Result<()> {
        let addr = "127.0.0.1:4445".parse().unwrap();

        let sizes = [
            10,
            100,
            1024,
            1024 * 100,
            1024 * 500,
            1024 * 1024,
            1024 * 1024 + 10,
        ];

        for size in sizes {
            println!("testing {size} bytes");

            let dir: PathBuf = testdir!();
            let path = dir.join("hello_world");

            let mut content = vec![0u8; size];
            rand::thread_rng().fill_bytes(&mut content);

            tokio::fs::write(&path, &content).await?;

            let db = provider::create_db(vec![provider::DataSource::File(path)]).await?;
            let hash = *db.iter().next().unwrap().0;
<<<<<<< HEAD
            let mut server = server::Server::new(db);
            let peer_id = server.peer_id();
            let token = server.auth_token();

            let server_task = tokio::task::spawn(async move {
                let opts = server::Options { addr };
                server.run(opts).await.unwrap();
=======
            let mut provider = provider::Provider::new(db);
            let peer_id = provider.peer_id();

            let provider_task = tokio::task::spawn(async move {
                provider.run(provider::Options { addr }).await.unwrap();
>>>>>>> 40073602
            });

            let opts = get::Options {
                addr,
                peer_id: Some(peer_id),
            };
<<<<<<< HEAD
            let stream = client::run(hash, token, opts);
=======
            let stream = get::run(hash, opts);
>>>>>>> 40073602
            tokio::pin!(stream);
            while let Some(event) = stream.next().await {
                let event = event?;
                if let Event::Receiving {
                    hash: new_hash,
                    mut reader,
                } = event
                {
                    assert_eq!(hash, new_hash);
                    let mut got = Vec::new();
                    reader.read_to_end(&mut got).await?;
                    assert_eq!(content, got);
                }
            }

            provider_task.abort();
            let _ = provider_task.await;
        }

        Ok(())
    }

    #[tokio::test(flavor = "multi_thread")]
    async fn multiple_clients() -> Result<()> {
        let dir: PathBuf = testdir!();
        let path = dir.join("hello_world");
        let content = b"hello world!";
        let addr = "127.0.0.1:4444".parse().unwrap();

        tokio::fs::write(&path, content).await?;
        let db = provider::create_db(vec![provider::DataSource::File(path)]).await?;
        let hash = *db.iter().next().unwrap().0;
<<<<<<< HEAD
        let mut server = server::Server::new(db);
        let peer_id = server.peer_id();
        let token = server.auth_token();

        tokio::task::spawn(async move {
            let opts = server::Options { addr };
            server.run(opts).await.unwrap();
=======
        let mut provider = provider::Provider::new(db);
        let peer_id = provider.peer_id();

        tokio::task::spawn(async move {
            provider.run(provider::Options { addr }).await.unwrap();
>>>>>>> 40073602
        });

        async fn run_client(
            hash: bao::Hash,
            token: AuthToken,
            addr: SocketAddr,
            peer_id: PeerId,
            content: Vec<u8>,
        ) -> Result<()> {
            let opts = get::Options {
                addr,
                peer_id: Some(peer_id),
            };
<<<<<<< HEAD
            let stream = client::run(hash, token, opts);
=======
            let stream = get::run(hash, opts);
>>>>>>> 40073602
            tokio::pin!(stream);
            while let Some(event) = stream.next().await {
                let event = event?;
                if let Event::Receiving {
                    hash: new_hash,
                    mut reader,
                } = event
                {
                    assert_eq!(hash, new_hash);
                    let mut got = Vec::new();
                    reader.read_to_end(&mut got).await?;
                    assert_eq!(content, got);
                }
            }
            Ok(())
        }

        let mut tasks = Vec::new();
        for _i in 0..3 {
            tasks.push(tokio::task::spawn(run_client(
                hash,
                token,
                addr,
                peer_id,
                content.to_vec(),
            )));
        }

        for task in tasks {
            task.await??;
        }

        Ok(())
    }
}<|MERGE_RESOLUTION|>--- conflicted
+++ resolved
@@ -10,12 +10,8 @@
 mod tests {
     use std::{net::SocketAddr, path::PathBuf};
 
-<<<<<<< HEAD
-    use crate::client::Event;
+    use crate::get::Event;
     use crate::protocol::AuthToken;
-=======
-    use crate::get::Event;
->>>>>>> 40073602
     use crate::tls::PeerId;
 
     use super::*;
@@ -33,32 +29,19 @@
         let db = provider::create_db(vec![provider::DataSource::File(path.clone())]).await?;
         let hash = *db.iter().next().unwrap().0;
         let addr = "127.0.0.1:4443".parse().unwrap();
-<<<<<<< HEAD
-        let mut server = server::Server::new(db);
-        let peer_id = server.peer_id();
-        let token = server.auth_token();
-
-        tokio::task::spawn(async move {
-            let opts = server::Options { addr };
-            server.run(opts).await.unwrap();
-=======
         let mut provider = provider::Provider::new(db);
         let peer_id = provider.peer_id();
+        let token = provider.auth_token();
 
         tokio::task::spawn(async move {
             provider.run(provider::Options { addr }).await.unwrap();
->>>>>>> 40073602
         });
 
         let opts = get::Options {
             addr,
             peer_id: Some(peer_id),
         };
-<<<<<<< HEAD
-        let stream = client::run(hash, token, opts);
-=======
-        let stream = get::run(hash, opts);
->>>>>>> 40073602
+        let stream = get::run(hash, token, opts);
         tokio::pin!(stream);
         while let Some(event) = stream.next().await {
             let event = event?;
@@ -105,32 +88,19 @@
 
             let db = provider::create_db(vec![provider::DataSource::File(path)]).await?;
             let hash = *db.iter().next().unwrap().0;
-<<<<<<< HEAD
-            let mut server = server::Server::new(db);
-            let peer_id = server.peer_id();
-            let token = server.auth_token();
-
-            let server_task = tokio::task::spawn(async move {
-                let opts = server::Options { addr };
-                server.run(opts).await.unwrap();
-=======
             let mut provider = provider::Provider::new(db);
             let peer_id = provider.peer_id();
+            let token = provider.auth_token();
 
             let provider_task = tokio::task::spawn(async move {
                 provider.run(provider::Options { addr }).await.unwrap();
->>>>>>> 40073602
             });
 
             let opts = get::Options {
                 addr,
                 peer_id: Some(peer_id),
             };
-<<<<<<< HEAD
-            let stream = client::run(hash, token, opts);
-=======
-            let stream = get::run(hash, opts);
->>>>>>> 40073602
+            let stream = get::run(hash, token, opts);
             tokio::pin!(stream);
             while let Some(event) = stream.next().await {
                 let event = event?;
@@ -163,21 +133,12 @@
         tokio::fs::write(&path, content).await?;
         let db = provider::create_db(vec![provider::DataSource::File(path)]).await?;
         let hash = *db.iter().next().unwrap().0;
-<<<<<<< HEAD
-        let mut server = server::Server::new(db);
-        let peer_id = server.peer_id();
-        let token = server.auth_token();
-
-        tokio::task::spawn(async move {
-            let opts = server::Options { addr };
-            server.run(opts).await.unwrap();
-=======
         let mut provider = provider::Provider::new(db);
         let peer_id = provider.peer_id();
+        let token = provider.auth_token();
 
         tokio::task::spawn(async move {
             provider.run(provider::Options { addr }).await.unwrap();
->>>>>>> 40073602
         });
 
         async fn run_client(
@@ -191,11 +152,7 @@
                 addr,
                 peer_id: Some(peer_id),
             };
-<<<<<<< HEAD
-            let stream = client::run(hash, token, opts);
-=======
-            let stream = get::run(hash, opts);
->>>>>>> 40073602
+            let stream = get::run(hash, token, opts);
             tokio::pin!(stream);
             while let Some(event) = stream.next().await {
                 let event = event?;
