--- conflicted
+++ resolved
@@ -818,17 +818,13 @@
                     }
                     Ok(n) => {
                         let err = anyhow!("Failed to send full STUN request: {}", probe.proto());
-                        warn!(%derp_addr, sent_len=n, req_len=req.len(), "{err:#}");
+                        error!(%derp_addr, sent_len=n, req_len=req.len(), "{err:#}");
                         return Err(ProbeError::Error(err, probe.clone()));
                     }
                     Err(err) => {
                         let err = anyhow::Error::new(err)
                             .context(format!("Failed to send STUN request: {}", probe.proto()));
-<<<<<<< HEAD
-                        warn!(%derp_addr, "{err:#}");
-=======
                         debug!(%derp_addr, "{err:#}");
->>>>>>> fea92ac1
                         return Err(ProbeError::Error(err, probe.clone()));
                     }
                 },
