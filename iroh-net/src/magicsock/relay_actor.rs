use std::{
    collections::{BTreeMap, HashSet},
    net::{IpAddr, SocketAddr},
    sync::{atomic::Ordering, Arc},
    time::{Duration, Instant},
};

use anyhow::Context;
use backoff::backoff::Backoff;
use bytes::{Bytes, BytesMut};
use futures::Future;
use iroh_metrics::{inc, inc_by};
use tokio::{
    sync::{mpsc, oneshot},
    task::{JoinHandle, JoinSet},
    time,
};
use tokio_util::sync::CancellationToken;
use tracing::{debug, info, info_span, trace, warn, Instrument};

use crate::{
    key::{PublicKey, PUBLIC_KEY_LENGTH},
    relay::{self, http::ClientError, ReceivedMessage, RelayUrl, MAX_PACKET_SIZE},
};

use super::{ActorMessage, Inner};
use super::{Metrics as MagicsockMetrics, RelayContents};

/// How long a non-home relay connection needs to be idle (last written to) before we close it.
const RELAY_INACTIVE_CLEANUP_TIME: Duration = Duration::from_secs(60);

/// How often `clean_stale_relay` runs when there are potentially-stale relay connections to close.
const RELAY_CLEAN_STALE_INTERVAL: Duration = Duration::from_secs(15);

pub(super) enum RelayActorMessage {
    Send {
        url: RelayUrl,
        contents: RelayContents,
        peer: PublicKey,
    },
    MaybeCloseRelaysOnRebind(Vec<IpAddr>),
    SetHome {
        url: RelayUrl,
    },
}

/// Contains fields for an active relay connection.
#[derive(Debug)]
struct ActiveRelay {
    /// The time of the last request for its write
    /// channel (currently even if there was no write).
    last_write: Instant,
    msg_sender: mpsc::Sender<ActorMessage>,
    /// Contains optional alternate routes to use as an optimization instead of
    /// contacting a peer via their home relay connection. If they sent us a message
    /// on this relay connection (which should really only be on our relay
    /// home connection, or what was once our home), then we remember that route here to optimistically
    /// use instead of creating a new relay connection back to their home.
    relay_routes: Vec<PublicKey>,
    url: RelayUrl,
    relay_client: relay::http::Client,
    relay_client_receiver: relay::http::ClientReceiver,
    /// The set of senders we know are present on this connection, based on
    /// messages we've received from the server.
    peer_present: HashSet<PublicKey>,
    backoff: backoff::exponential::ExponentialBackoff<backoff::SystemClock>,
    last_packet_time: Option<Instant>,
    last_packet_src: Option<PublicKey>,
}

#[derive(Debug)]
#[allow(clippy::large_enum_variant)]
enum ActiveRelayMessage {
    GetLastWrite(oneshot::Sender<Instant>),
    Ping(oneshot::Sender<Result<Duration, ClientError>>),
    GetLocalAddr(oneshot::Sender<Option<SocketAddr>>),
    GetPeerRoute(PublicKey, oneshot::Sender<Option<relay::http::Client>>),
    GetClient(oneshot::Sender<relay::http::Client>),
    NotePreferred(bool),
    Shutdown,
}

impl ActiveRelay {
    fn new(
        url: RelayUrl,
        relay_client: relay::http::Client,
        relay_client_receiver: relay::http::ClientReceiver,
        msg_sender: mpsc::Sender<ActorMessage>,
    ) -> Self {
        ActiveRelay {
            last_write: Instant::now(),
            msg_sender,
            relay_routes: Default::default(),
            url,
            peer_present: HashSet::new(),
            backoff: backoff::exponential::ExponentialBackoffBuilder::new()
                .with_initial_interval(Duration::from_millis(10))
                .with_max_interval(Duration::from_secs(5))
                .build(),
            last_packet_time: None,
            last_packet_src: None,
            relay_client,
            relay_client_receiver,
        }
    }

    async fn run(mut self, mut inbox: mpsc::Receiver<ActiveRelayMessage>) -> anyhow::Result<()> {
        debug!("initial dial {}", self.url);
        self.relay_client
            .connect()
            .await
            .context("initial connection")?;

        loop {
            tokio::select! {
                Some(msg) = inbox.recv() => {
                    trace!("tick: inbox: {:?}", msg);
                    match msg {
                        ActiveRelayMessage::GetLastWrite(r) => {
                            r.send(self.last_write).ok();
                        }
                        ActiveRelayMessage::Ping(r) => {
                            r.send(self.relay_client.ping().await).ok();
                        }
                        ActiveRelayMessage::GetLocalAddr(r) => {
                            r.send(self.relay_client.local_addr().await).ok();
                        }
                        ActiveRelayMessage::GetClient(r) => {
                            self.last_write = Instant::now();
                            r.send(self.relay_client.clone()).ok();
                        }
                        ActiveRelayMessage::NotePreferred(is_preferred) => {
                            self.relay_client.note_preferred(is_preferred).await;
                        }
                        ActiveRelayMessage::GetPeerRoute(peer, r) => {
                            let res = if self.relay_routes.contains(&peer) {
                                Some(self.relay_client.clone())
                            } else {
                                None
                            };
                            r.send(res).ok();
                        }
                        ActiveRelayMessage::Shutdown => {
                            self.relay_client.close().await.ok();
                            break;
                        }
                    }
                }
                msg = self.relay_client_receiver.recv() => {
                    trace!("tick: relay_client_receiver");
                    if let Some(msg) = msg {
                        if self.handle_relay_msg(msg).await == ReadResult::Break {
                            // fatal error
                            self.relay_client.close().await.ok();
                            break;
                        }
                    }
                }
                else => {
                    break;
                }
            }
        }

        Ok(())
    }

    async fn handle_relay_msg(
        &mut self,
        msg: Result<(ReceivedMessage, usize), ClientError>,
    ) -> ReadResult {
        match msg {
            Err(err) => {
                warn!("recv error {:?}", err);

                // Forget that all these peers have routes.
                let peers: Vec<_> = self.peer_present.drain().collect();
                self.relay_routes.retain(|peer| !peers.contains(peer));

                if matches!(
                    err,
                    relay::http::ClientError::Closed | relay::http::ClientError::IPDisabled
                ) {
                    // drop client
                    return ReadResult::Break;
                }

                // If our relay connection broke, it might be because our network
                // conditions changed. Start that check.
                // TODO:
                // self.re_stun("relay-recv-error").await;

                // Back off a bit before reconnecting.
                match self.backoff.next_backoff() {
                    Some(t) => {
                        debug!("backoff sleep: {}ms", t.as_millis());
                        time::sleep(t).await;
                        ReadResult::Continue
                    }
                    None => ReadResult::Break,
                }
            }
            Ok((msg, conn_gen)) => {
                // reset
                self.backoff.reset();
                let now = Instant::now();
                if self
                    .last_packet_time
                    .as_ref()
                    .map(|t| t.elapsed() > Duration::from_secs(5))
                    .unwrap_or(true)
                {
                    self.last_packet_time = Some(now);
                }

                match msg {
                    relay::ReceivedMessage::ServerInfo { .. } => {
                        info!(%conn_gen, "connected");
                        ReadResult::Continue
                    }
                    relay::ReceivedMessage::ReceivedPacket { source, data } => {
                        trace!(len=%data.len(), "received msg");
                        // If this is a new sender we hadn't seen before, remember it and
                        // register a route for this peer.
                        if self
                            .last_packet_src
                            .as_ref()
                            .map(|p| *p != source)
                            .unwrap_or(true)
                        {
                            // avoid map lookup w/ high throughput single peer
                            self.last_packet_src = Some(source);
                            if !self.peer_present.contains(&source) {
                                self.peer_present.insert(source);
                                self.relay_routes.push(source);
                            }
                        }

                        let res = RelayReadResult {
                            url: self.url.clone(),
                            src: source,
                            buf: data,
                        };
                        if let Err(err) = self.msg_sender.try_send(ActorMessage::ReceiveRelay(res))
                        {
                            warn!("dropping received relay packet: {:?}", err);
                        }

                        ReadResult::Continue
                    }
                    relay::ReceivedMessage::Ping(data) => {
                        // Best effort reply to the ping.
                        let dc = self.relay_client.clone();
                        tokio::task::spawn(async move {
                            if let Err(err) = dc.send_pong(data).await {
                                warn!("pong error: {:?}", err);
                            }
                        });
                        ReadResult::Continue
                    }
                    relay::ReceivedMessage::Health { .. } => ReadResult::Continue,
                    relay::ReceivedMessage::PeerGone(key) => {
                        self.relay_routes.retain(|peer| peer != &key);
                        ReadResult::Continue
                    }
                    other => {
                        trace!("ignoring: {:?}", other);
                        // Ignore.
                        ReadResult::Continue
                    }
                }
            }
        }
    }
}

pub(super) struct RelayActor {
    conn: Arc<Inner>,
    /// relay Url -> connection to the node
    active_relay: BTreeMap<RelayUrl, (mpsc::Sender<ActiveRelayMessage>, JoinHandle<()>)>,
    msg_sender: mpsc::Sender<ActorMessage>,
    ping_tasks: JoinSet<(RelayUrl, bool)>,
    cancel_token: CancellationToken,
}

impl RelayActor {
    pub(super) fn new(conn: Arc<Inner>, msg_sender: mpsc::Sender<ActorMessage>) -> Self {
        let cancel_token = CancellationToken::new();
        Self {
            conn,
            active_relay: Default::default(),
            msg_sender,
            ping_tasks: Default::default(),
            cancel_token,
        }
    }

    pub fn cancel_token(&self) -> CancellationToken {
        self.cancel_token.clone()
    }

    pub(super) async fn run(mut self, mut receiver: mpsc::Receiver<RelayActorMessage>) {
        let mut cleanup_timer = time::interval_at(
            time::Instant::now() + RELAY_CLEAN_STALE_INTERVAL,
            RELAY_CLEAN_STALE_INTERVAL,
        );

        loop {
            tokio::select! {
                biased;

                _ = self.cancel_token.cancelled() => {
                    trace!("shutting down");
                    break;
                }
                Some(Ok((url, ping_success))) = self.ping_tasks.join_next() => {
                    if !ping_success {
                        with_cancel(
                            self.cancel_token.child_token(),
                            self.close_or_reconnect_relay(&url, "rebind-ping-fail")
                        ).await;
                    }
                }
                Some(msg) = receiver.recv() => {
                    with_cancel(self.cancel_token.child_token(), self.handle_msg(msg)).await;
                }
                _ = cleanup_timer.tick() => {
                    trace!("tick: cleanup");
                    with_cancel(self.cancel_token.child_token(), self.clean_stale_relay()).await;
                }
                else => {
                    trace!("shutting down relay recv loop");
                    break;
                }
            }
        }

        // try shutdown
        self.close_all_relay("conn-close").await;
    }

    async fn handle_msg(&mut self, msg: RelayActorMessage) {
        match msg {
            RelayActorMessage::Send {
                url,
                contents,
                peer,
            } => {
                self.send_relay(&url, contents, peer).await;
            }
            RelayActorMessage::SetHome { url } => {
                self.note_preferred(&url).await;
                self.connect_relay(&url, None).await;
            }
            RelayActorMessage::MaybeCloseRelaysOnRebind(ifs) => {
                self.maybe_close_relays_on_rebind(&ifs).await;
            }
        }
    }

    async fn note_preferred(&self, my_url: &RelayUrl) {
        futures::future::join_all(self.active_relay.iter().map(|(url, (s, _))| async move {
            let is_preferred = url == my_url;
            s.send(ActiveRelayMessage::NotePreferred(is_preferred))
                .await
                .ok()
        }))
        .await;
    }

    async fn send_relay(&mut self, url: &RelayUrl, contents: RelayContents, peer: PublicKey) {
        trace!(%url, peer = %peer.fmt_short(),len = contents.iter().map(|c| c.len()).sum::<usize>(),  "sending over relay");
        // Relay Send
        let relay_client = self.connect_relay(url, Some(&peer)).await;
        for content in &contents {
            trace!(%url, ?peer, "sending {}B", content.len());
        }
        let total_bytes = contents.iter().map(|c| c.len() as u64).sum::<u64>();

        const PAYLAOD_SIZE: usize = MAX_PACKET_SIZE - PUBLIC_KEY_LENGTH;

        // Split into multiple packets if needed.
        // In almost all cases this will be a single packet.
        // But we have no guarantee that the total size of the contents including
        // length prefix will be smaller than the payload size.
        for packet in PacketizeIter::<_, PAYLAOD_SIZE>::new(contents) {
            match relay_client.send(peer, packet).await {
                Ok(_) => {
                    inc_by!(MagicsockMetrics, send_relay, total_bytes);
                }
                Err(err) => {
                    warn!(%url, "send: failed {:?}", err);
                    inc!(MagicsockMetrics, send_relay_error);
                }
            }
        }

        // Wake up the send waker if one is waiting for space in the channel
        let mut wakers = self.conn.network_send_wakers.lock();
        if let Some(waker) = wakers.take() {
            waker.wake();
        }
    }

    /// Returns `true`if the message was sent successfully.
    async fn send_to_active(&mut self, url: &RelayUrl, msg: ActiveRelayMessage) -> bool {
        let res = self.active_relay.get(url);
        match res {
            Some((s, _)) => match s.send(msg).await {
                Ok(_) => true,
                Err(mpsc::error::SendError(_)) => {
                    self.close_relay(url, "sender-closed").await;
                    false
                }
            },
            None => false,
        }
    }

    /// Connect to the given relay node.
    async fn connect_relay(
        &mut self,
        url: &RelayUrl,
        peer: Option<&PublicKey>,
    ) -> relay::http::Client {
        debug!("connect relay {} for peer {:?}", url, peer);
        // See if we have a connection open to that relay node ID first. If so, might as
        // well use it. (It's a little arbitrary whether we use this one vs. the reverse route
        // below when we have both.)

        {
            let (os, or) = oneshot::channel();
            if self
                .send_to_active(url, ActiveRelayMessage::GetClient(os))
                .await
            {
                if let Ok(client) = or.await {
                    return client;
                }
            }
        }

        // If we don't have an open connection to the peer's home relay
        // node, see if we have an open connection to a relay node
        // where we'd heard from that peer already. For instance,
        // perhaps peer's home is Frankfurt, but they dialed our home relay
        // node in SF to reach us, so we can reply to them using our
        // SF connection rather than dialing Frankfurt.
        if let Some(peer) = peer {
            for url in self
                .active_relay
                .keys()
                .cloned()
                .collect::<Vec<_>>()
                .into_iter()
            {
                let (os, or) = oneshot::channel();
                if self
                    .send_to_active(&url, ActiveRelayMessage::GetPeerRoute(*peer, os))
                    .await
                {
                    if let Ok(Some(client)) = or.await {
                        return client;
                    }
                }
            }
        }

        let why = if let Some(peer) = peer {
            format!("{peer:?}")
        } else {
            "home-keep-alive".to_string()
        };
        info!("adding connection to relay: {url} for {why}");

        let my_relay = self.conn.my_relay();
        let ipv6_reported = self.conn.ipv6_reported.clone();
        let url = url.clone();
        let url1 = url.clone();

<<<<<<< HEAD
        // building a client does not dial
        let builder = relay::http::ClientBuilder::new(url1.clone())
=======
        // building a client dials the relay
        let (dc, dc_receiver) = relay::http::ClientBuilder::new(url1.clone())
>>>>>>> aeb04d8b
            .address_family_selector(move || {
                let ipv6_reported = ipv6_reported.clone();
                Box::pin(async move { ipv6_reported.load(Ordering::Relaxed) })
            })
            .can_ack_pings(true)
            .is_preferred(my_relay.as_ref() == Some(&url1));

        #[cfg(any(test, feature = "test-utils"))]
        let builder = builder.insecure_skip_cert_verify(self.conn.insecure_skip_relay_cert_verify);

        let (dc, dc_receiver) =
            builder.build(self.conn.secret_key.clone(), self.conn.dns_resolver.clone());

        let (s, r) = mpsc::channel(64);

        let c = dc.clone();
        let msg_sender = self.msg_sender.clone();
        let url1 = url.clone();
        let handle = tokio::task::spawn(
            async move {
                let ad = ActiveRelay::new(url1, c, dc_receiver, msg_sender);

                if let Err(err) = ad.run(r).await {
                    warn!("connection error: {:?}", err);
                }
            }
            .instrument(info_span!("active-relay", %url)),
        );

        // Insert, to make sure we do not attempt to double connect.
        self.active_relay.insert(url.clone(), (s, handle));

        inc!(MagicsockMetrics, num_relay_conns_added);

        self.log_active_relay();

        dc
    }

    /// Closes the relay connections not originating from a local IP address.
    ///
    /// Called in response to a rebind, any relay connection originating from an address
    /// that's not known to be currently a local IP address should be closed.  All the other
    /// relay connections are pinged.
    async fn maybe_close_relays_on_rebind(&mut self, okay_local_ips: &[IpAddr]) {
        let mut tasks = Vec::new();
        for url in self
            .active_relay
            .keys()
            .cloned()
            .collect::<Vec<_>>()
            .into_iter()
        {
            let (os, or) = oneshot::channel();
            let la = if self
                .send_to_active(&url, ActiveRelayMessage::GetLocalAddr(os))
                .await
            {
                match or.await {
                    Ok(None) | Err(_) => {
                        tasks.push((url, "rebind-no-localaddr"));
                        continue;
                    }
                    Ok(Some(la)) => la,
                }
            } else {
                tasks.push((url.clone(), "rebind-no-localaddr"));
                continue;
            };

            if !okay_local_ips.contains(&la.ip()) {
                tasks.push((url, "rebind-default-route-change"));
                continue;
            }

            let (os, or) = oneshot::channel();
            let ping_sent = self
                .send_to_active(&url, ActiveRelayMessage::Ping(os))
                .await;

            self.ping_tasks.spawn(async move {
                let ping_success = time::timeout(Duration::from_secs(3), async {
                    if ping_sent {
                        or.await.is_ok()
                    } else {
                        false
                    }
                })
                .await
                .unwrap_or(false);

                (url, ping_success)
            });
        }

        for (url, why) in tasks {
            self.close_or_reconnect_relay(&url, why).await;
        }

        self.log_active_relay();
    }

    /// Closes the relay connection to the provided `url` and starts reconnecting it if it's
    /// our current home relay.
    async fn close_or_reconnect_relay(&mut self, url: &RelayUrl, why: &'static str) {
        self.close_relay(url, why).await;
        if self.conn.my_relay().as_ref() == Some(url) {
            self.connect_relay(url, None).await;
        }
    }

    async fn clean_stale_relay(&mut self) {
        trace!("checking {} relays for staleness", self.active_relay.len());
        let now = Instant::now();

        let mut to_close = Vec::new();
        for (i, (s, _)) in &self.active_relay {
            if Some(i) == self.conn.my_relay().as_ref() {
                continue;
            }
            let (os, or) = oneshot::channel();
            match s.send(ActiveRelayMessage::GetLastWrite(os)).await {
                Ok(_) => match or.await {
                    Ok(last_write) => {
                        if last_write.duration_since(now) > RELAY_INACTIVE_CLEANUP_TIME {
                            to_close.push(i.clone());
                        }
                    }
                    Err(_) => {
                        to_close.push(i.clone());
                    }
                },
                Err(_) => {
                    to_close.push(i.clone());
                }
            }
        }

        let dirty = !to_close.is_empty();
        trace!(
            "closing {} of {} relays",
            to_close.len(),
            self.active_relay.len()
        );
        for i in to_close {
            self.close_relay(&i, "idle").await;
        }
        if dirty {
            self.log_active_relay();
        }
    }

    async fn close_all_relay(&mut self, why: &'static str) {
        if self.active_relay.is_empty() {
            return;
        }
        // Need to collect to avoid double borrow
        let urls: Vec<_> = self.active_relay.keys().cloned().collect();
        for url in urls {
            self.close_relay(&url, why).await;
        }
        self.log_active_relay();
    }

    async fn close_relay(&mut self, url: &RelayUrl, why: &'static str) {
        if let Some((s, t)) = self.active_relay.remove(url) {
            debug!(%url, "closing connection: {}", why);

            s.send(ActiveRelayMessage::Shutdown).await.ok();
            t.abort(); // ensure the task is shutdown

            inc!(MagicsockMetrics, num_relay_conns_removed);
        }
    }

    fn log_active_relay(&self) {
        debug!("{} active relay conns{}", self.active_relay.len(), {
            let mut s = String::new();
            if !self.active_relay.is_empty() {
                s += ":";
                for node in self.active_relay_sorted() {
                    s += &format!(" relay-{}", node,);
                }
            }
            s
        });
    }

    fn active_relay_sorted(&self) -> impl Iterator<Item = RelayUrl> {
        let mut ids: Vec<_> = self.active_relay.keys().cloned().collect();
        ids.sort();

        ids.into_iter()
    }
}

#[derive(derive_more::Debug)]
pub(super) struct RelayReadResult {
    pub(super) url: RelayUrl,
    pub(super) src: PublicKey,
    /// packet data
    #[debug(skip)]
    pub(super) buf: Bytes,
}

#[derive(Debug, PartialEq, Eq)]
pub(super) enum ReadResult {
    Break,
    Continue,
}

/// Combines blobs into packets of at most MAX_PACKET_SIZE.
///
/// Each item in a packet has a little-endian 2-byte length prefix.
pub(super) struct PacketizeIter<I: Iterator, const N: usize> {
    iter: std::iter::Peekable<I>,
    buffer: BytesMut,
}

impl<I: Iterator, const N: usize> PacketizeIter<I, N> {
    /// Create a new new PacketizeIter from something that can be turned into an
    /// iterator of slices, like a `Vec<Bytes>`.
    pub(super) fn new(iter: impl IntoIterator<IntoIter = I>) -> Self {
        Self {
            iter: iter.into_iter().peekable(),
            buffer: BytesMut::with_capacity(N),
        }
    }
}

impl<I: Iterator, const N: usize> Iterator for PacketizeIter<I, N>
where
    I::Item: AsRef<[u8]>,
{
    type Item = Bytes;

    fn next(&mut self) -> Option<Self::Item> {
        use bytes::BufMut;
        while let Some(next_bytes) = self.iter.peek() {
            let next_bytes = next_bytes.as_ref();
            assert!(next_bytes.len() + 2 <= N);
            let next_length: u16 = next_bytes.len().try_into().expect("items < 64k size");
            if self.buffer.len() + next_bytes.len() + 2 > N {
                break;
            }
            self.buffer.put_u16_le(next_length);
            self.buffer.put_slice(next_bytes);
            self.iter.next();
        }
        if !self.buffer.is_empty() {
            Some(self.buffer.split().freeze())
        } else {
            None
        }
    }
}

async fn with_cancel<F>(token: CancellationToken, f: F)
where
    F: Future<Output = ()>,
{
    tokio::select! {
        _ = token.cancelled_owned() => {
            // abort
        }
        _ = f => {
        }
    }
}

#[cfg(test)]
mod tests {
    use super::*;

    #[test]
    fn test_packetize_iter() {
        let empty_vec: Vec<Bytes> = Vec::new();
        let mut iter = PacketizeIter::<_, MAX_PACKET_SIZE>::new(empty_vec);
        assert_eq!(None, iter.next());

        let single_vec = vec!["Hello"];
        let iter = PacketizeIter::<_, MAX_PACKET_SIZE>::new(single_vec);
        let result = iter.collect::<Vec<_>>();
        assert_eq!(1, result.len());
        assert_eq!(&[5, 0, b'H', b'e', b'l', b'l', b'o'], &result[0][..]);

        let spacer = vec![0u8; MAX_PACKET_SIZE - 10];
        let multiple_vec = vec![&b"Hello"[..], &spacer, &b"World"[..]];
        let iter = PacketizeIter::<_, MAX_PACKET_SIZE>::new(multiple_vec);
        let result = iter.collect::<Vec<_>>();
        assert_eq!(2, result.len());
        assert_eq!(&[5, 0, b'H', b'e', b'l', b'l', b'o'], &result[0][..7]);
        assert_eq!(&[5, 0, b'W', b'o', b'r', b'l', b'd'], &result[1][..]);
    }
}<|MERGE_RESOLUTION|>--- conflicted
+++ resolved
@@ -478,13 +478,8 @@
         let url = url.clone();
         let url1 = url.clone();
 
-<<<<<<< HEAD
-        // building a client does not dial
+        // building a client dials the relay
         let builder = relay::http::ClientBuilder::new(url1.clone())
-=======
-        // building a client dials the relay
-        let (dc, dc_receiver) = relay::http::ClientBuilder::new(url1.clone())
->>>>>>> aeb04d8b
             .address_family_selector(move || {
                 let ipv6_reported = ipv6_reported.clone();
                 Box::pin(async move { ipv6_reported.load(Ordering::Relaxed) })
