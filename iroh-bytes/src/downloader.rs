//! Handle downloading blobs and collections concurrently and from nodes.
//!
//! The [`Downloader`] interacts with four main components to this end.
//! - [`Dialer`]: Used to queue opening connections to nodes we need to perform downloads.
//! - `ProviderMap`: Where the downloader obtains information about nodes that could be
//!   used to perform a download.
//! - [`Store`]: Where data is stored.
//!
//! Once a download request is received, the logic is as follows:
//! 1. The `ProviderMap` is queried for nodes. From these nodes some are selected
//!    prioritizing connected nodes with lower number of active requests. If no useful node is
//!    connected, or useful connected nodes have no capacity to perform the request, a connection
//!    attempt is started using the [`Dialer`].
//! 2. The download is queued for processing at a later time. Downloads are not performed right
//!    away. Instead, they are initially delayed to allow the node to obtain the data itself, and
//!    to wait for the new connection to be established if necessary.
//! 3. Once a request is ready to be sent after a delay (initial or for a retry), the preferred
//!    node is used if available. The request is now considered active.
//!
//! Concurrency is limited in different ways:
//! - *Total number of active request:* This is a way to prevent a self DoS by overwhelming our own
//!   bandwidth capacity. This is a best effort heuristic since it doesn't take into account how
//!   much data we are actually requesting or receiving.
//! - *Total number of connected nodes:* Peer connections are kept for a longer time than they are
//!   strictly needed since it's likely they will be useful soon again.
//! - *Requests per node*: to avoid overwhelming nodes with requests, the number of concurrent
//!   requests to a single node is also limited.

use std::{
    collections::{hash_map::Entry, HashMap, HashSet},
    fmt,
    num::NonZeroUsize,
    sync::{
        atomic::{AtomicU64, Ordering},
        Arc,
    },
    time::Duration,
};

<<<<<<< HEAD
use crate::{get::Stats, protocol::RangeSpecSeq, store::Store, Hash, HashAndFormat};
use bao_tree::ChunkRanges;
use futures_lite::{future::BoxedLocal, Stream, StreamExt};
use iroh_net::{MagicEndpoint, NodeId};
=======
use futures::{future::LocalBoxFuture, FutureExt, StreamExt};
use hashlink::LinkedHashSet;
use iroh_base::hash::{BlobFormat, Hash, HashAndFormat};
use iroh_net::{MagicEndpoint, NodeAddr, NodeId};
>>>>>>> 93290e3f
use tokio::{
    sync::{mpsc, oneshot},
    task::JoinSet,
};
use tokio_util::{sync::CancellationToken, task::LocalPoolHandle, time::delay_queue};
use tracing::{debug, error_span, trace, warn, Instrument};

use crate::{
    get::{db::DownloadProgress, Stats},
    store::Store,
    util::{progress::ProgressSender, SetTagOption, TagSet},
    TempTag,
};

mod get;
mod invariants;
mod progress;
mod test;

use self::progress::{BroadcastProgressSender, ProgressSubscriber, ProgressTracker};

/// Duration for which we keep nodes connected after they were last useful to us.
const IDLE_PEER_TIMEOUT: Duration = Duration::from_secs(10);
/// Capacity of the channel used to communicate between the [`Downloader`] and the [`Service`].
const SERVICE_CHANNEL_CAPACITY: usize = 128;

/// Identifier for a download intent.
#[derive(Debug, Copy, Clone, Eq, PartialEq, Ord, PartialOrd, Hash, derive_more::Display)]
pub struct IntentId(pub u64);

/// Trait modeling a dialer. This allows for IO-less testing.
pub trait Dialer: Stream<Item = (NodeId, anyhow::Result<Self::Connection>)> + Unpin {
    /// Type of connections returned by the Dialer.
    type Connection: Clone;
    /// Dial a node.
    fn queue_dial(&mut self, node_id: NodeId);
    /// Get the number of dialing nodes.
    fn pending_count(&self) -> usize;
    /// Check if a node is being dialed.
    fn is_pending(&self, node: &NodeId) -> bool;
}

/// Signals what should be done with the request when it fails.
#[derive(Debug)]
pub enum FailureAction {
    /// The request was cancelled by us.
    AllIntentsDropped,
    /// An error ocurred that prevents the request from being retried at all.
    AbortRequest(anyhow::Error),
    /// An error occurred that suggests the node should not be used in general.
    DropPeer(anyhow::Error),
    /// An error occurred in which neither the node nor the request are at fault.
    RetryLater(anyhow::Error),
}

/// Future of a get request.
<<<<<<< HEAD
type GetFut = BoxedLocal<Result<Stats, FailureAction>>;
=======
type GetFut = LocalBoxFuture<'static, InternalDownloadResult>;
>>>>>>> 93290e3f

/// Trait modelling performing a single request over a connection. This allows for IO-less testing.
pub trait Getter {
    /// Type of connections the Getter requires to perform a download.
    type Connection;
    /// Return a future that performs the download using the given connection.
    fn get(
        &mut self,
        kind: DownloadKind,
        conn: Self::Connection,
        progress_sender: BroadcastProgressSender,
    ) -> GetFut;
}

/// Concurrency limits for the [`Downloader`].
#[derive(Debug)]
pub struct ConcurrencyLimits {
    /// Maximum number of requests the service performs concurrently.
    pub max_concurrent_requests: usize,
    /// Maximum number of requests performed by a single node concurrently.
    pub max_concurrent_requests_per_node: usize,
    /// Maximum number of open connections the service maintains.
    pub max_open_connections: usize,
    /// Maximum number of nodes to dial concurrently for a single request.
    pub max_concurrent_dials_per_hash: usize,
}

impl Default for ConcurrencyLimits {
    fn default() -> Self {
        // these numbers should be checked against a running node and might depend on platform
        ConcurrencyLimits {
            max_concurrent_requests: 50,
            max_concurrent_requests_per_node: 4,
            max_open_connections: 25,
            max_concurrent_dials_per_hash: 5,
        }
    }
}

impl ConcurrencyLimits {
    /// Checks if the maximum number of concurrent requests has been reached.
    fn at_requests_capacity(&self, active_requests: usize) -> bool {
        active_requests >= self.max_concurrent_requests
    }

    /// Checks if the maximum number of concurrent requests per node has been reached.
    fn node_at_request_capacity(&self, active_node_requests: usize) -> bool {
        active_node_requests >= self.max_concurrent_requests_per_node
    }

    /// Checks if the maximum number of connections has been reached.
    fn at_connections_capacity(&self, active_connections: usize) -> bool {
        active_connections >= self.max_open_connections
    }

    /// Checks if the maximum number of concurrent dials per hash has been reached.
    ///
    /// Note that this limit is not strictly enforced, and not checked in
    /// [`Service::check_invariants`]. A certain hash can exceed this limit in a valid way if some
    /// of its providers are dialed for another hash. However, once the limit is reached,
    /// no new dials will be initiated for the hash.
    fn at_dials_per_hash_capacity(&self, concurrent_dials: usize) -> bool {
        concurrent_dials >= self.max_concurrent_dials_per_hash
    }
}

/// Configuration for retry behavior of the [`Downloader`].
#[derive(Debug)]
pub struct RetryConfig {
    /// Maximum number of retry attempts for a node that failed to dial or failed with IO errors.
    pub max_retries_per_node: u32,
    /// The initial delay to wait before retrying a node. On subsequent failures, the retry delay
    /// will be multiplied with the number of failed retries.
    pub initial_retry_delay: Duration,
}

impl Default for RetryConfig {
    fn default() -> Self {
        Self {
            max_retries_per_node: 6,
            initial_retry_delay: Duration::from_millis(500),
        }
    }
}

/// A download request.
#[derive(Debug, Clone)]
pub struct DownloadRequest {
    kind: DownloadKind,
    nodes: Vec<NodeAddr>,
    tag: Option<SetTagOption>,
    progress: Option<ProgressSubscriber>,
}

impl DownloadRequest {
    /// Create a new download request.
    ///
    /// The blob will be auto-tagged after the download to prevent it from being garbage collected.
    pub fn new(
        resource: impl Into<DownloadKind>,
        nodes: impl IntoIterator<Item = impl Into<NodeAddr>>,
    ) -> Self {
        Self {
            kind: resource.into(),
            nodes: nodes.into_iter().map(|n| n.into()).collect(),
            tag: Some(SetTagOption::Auto),
            progress: None,
        }
    }

    /// Create a new untagged download request.
    ///
    /// The blob will not be tagged, so only use this if the blob is already protected from garbage
    /// collection through other means.
    pub fn untagged(
        resource: HashAndFormat,
        nodes: impl IntoIterator<Item = impl Into<NodeAddr>>,
    ) -> Self {
        let mut r = Self::new(resource, nodes);
        r.tag = None;
        r
    }

    /// Set a tag to apply to the blob after download.
    pub fn tag(mut self, tag: SetTagOption) -> Self {
        self.tag = Some(tag);
        self
    }

    /// Pass a progress sender to receive progress updates.
    pub fn progress_sender(mut self, sender: ProgressSubscriber) -> Self {
        self.progress = Some(sender);
        self
    }
}

/// The kind of resource to download.
#[derive(Debug, Eq, PartialEq, Hash, Clone, Copy, derive_more::From, derive_more::Into)]
pub struct DownloadKind(HashAndFormat);

impl DownloadKind {
    /// Get the hash of this download
    pub const fn hash(&self) -> Hash {
        self.0.hash
    }

    /// Get the format of this download
    pub const fn format(&self) -> BlobFormat {
        self.0.format
    }

    /// Get the [`HashAndFormat`] pair of this download
    pub const fn hash_and_format(&self) -> HashAndFormat {
        self.0
    }
}

impl fmt::Display for DownloadKind {
    fn fmt(&self, f: &mut fmt::Formatter<'_>) -> fmt::Result {
        write!(f, "{}:{:?}", self.0.hash.fmt_short(), self.0.format)
    }
}

/// The result of a download request, as returned to the application code.
type ExternalDownloadResult = Result<Stats, DownloadError>;

/// The result of a download request, as used in this module.
type InternalDownloadResult = Result<Stats, FailureAction>;

/// Error returned when a download could not be completed.
#[derive(Debug, Clone, thiserror::Error)]
pub enum DownloadError {
    /// Failed to download from any provider
    #[error("Failed to complete download")]
    DownloadFailed,
    /// The download was cancelled by us
    #[error("Download cancelled by us")]
    Cancelled,
    /// No provider nodes found
    #[error("No provider nodes found")]
    NoProviders,
    /// Failed to receive response from service.
    #[error("Failed to receive response from download service")]
    ActorClosed,
}

/// Handle to interact with a download request.
#[derive(Debug)]
pub struct DownloadHandle {
    /// Id used to identify the request in the [`Downloader`].
    id: IntentId,
    /// Kind of download.
    kind: DownloadKind,
    /// Receiver to retrieve the return value of this download.
    receiver: oneshot::Receiver<ExternalDownloadResult>,
}

impl std::future::Future for DownloadHandle {
    type Output = ExternalDownloadResult;

    fn poll(
        mut self: std::pin::Pin<&mut Self>,
        cx: &mut std::task::Context<'_>,
    ) -> std::task::Poll<Self::Output> {
        use std::task::Poll::*;
        // make it easier on holders of the handle to poll the result, removing the receiver error
        // from the middle
        match std::pin::Pin::new(&mut self.receiver).poll(cx) {
            Ready(Ok(result)) => Ready(result),
            Ready(Err(_recv_err)) => Ready(Err(DownloadError::ActorClosed)),
            Pending => Pending,
        }
    }
}

/// Handle for the download services.
#[derive(Clone, Debug)]
pub struct Downloader {
    /// Next id to use for a download intent.
    next_id: Arc<AtomicU64>,
    /// Channel to communicate with the service.
    msg_tx: mpsc::Sender<Message>,
}

impl Downloader {
    /// Create a new Downloader with the default [`ConcurrencyLimits`] and [`RetryConfig`].
    pub fn new<S>(store: S, endpoint: MagicEndpoint, rt: LocalPoolHandle) -> Self
    where
        S: Store,
    {
        Self::with_config(store, endpoint, rt, Default::default(), Default::default())
    }

    /// Create a new Downloader with custom [`ConcurrencyLimits`] and [`RetryConfig`].
    pub fn with_config<S>(
        store: S,
        endpoint: MagicEndpoint,
        rt: LocalPoolHandle,
        concurrency_limits: ConcurrencyLimits,
        retry_config: RetryConfig,
    ) -> Self
    where
        S: Store,
    {
        let me = endpoint.node_id().fmt_short();
        let (msg_tx, msg_rx) = mpsc::channel(SERVICE_CHANNEL_CAPACITY);
        let dialer = iroh_net::dialer::Dialer::new(endpoint);

        let create_future = move || {
            let getter = get::IoGetter {
                store: store.clone(),
            };

            let service = Service::new(
                store,
                getter,
                dialer,
                concurrency_limits,
                retry_config,
                msg_rx,
            );

            service.run().instrument(error_span!("downloader", %me))
        };
        rt.spawn_pinned(create_future);
        Self {
            next_id: Arc::new(AtomicU64::new(0)),
            msg_tx,
        }
    }

    /// Queue a download.
    pub async fn queue(&self, request: DownloadRequest) -> DownloadHandle {
        let kind = request.kind;
        let intent_id = IntentId(self.next_id.fetch_add(1, Ordering::SeqCst));
        let (sender, receiver) = oneshot::channel();
        let handle = DownloadHandle {
            id: intent_id,
            kind,
            receiver,
        };
        let msg = Message::Queue {
            on_finish: sender,
            request,
            intent_id,
        };
        // if this fails polling the handle will fail as well since the sender side of the oneshot
        // will be dropped
        if let Err(send_err) = self.msg_tx.send(msg).await {
            let msg = send_err.0;
            debug!(?msg, "download not sent");
        }
        handle
    }

    /// Cancel a download.
    // NOTE: receiving the handle ensures an intent can't be cancelled twice
    pub async fn cancel(&self, handle: DownloadHandle) {
        let DownloadHandle {
            id,
            kind,
            receiver: _,
        } = handle;
        let msg = Message::CancelIntent { id, kind };
        if let Err(send_err) = self.msg_tx.send(msg).await {
            let msg = send_err.0;
            debug!(?msg, "cancel not sent");
        }
    }

    /// Declare that certains nodes can be used to download a hash.
    ///
    /// Note that this does not start a download, but only provides new nodes to already queued
    /// downloads. Use [`Self::queue`] to queue a download.
    pub async fn nodes_have(&mut self, hash: Hash, nodes: Vec<NodeId>) {
        let msg = Message::NodesHave { hash, nodes };
        if let Err(send_err) = self.msg_tx.send(msg).await {
            let msg = send_err.0;
            debug!(?msg, "nodes have not been sent")
        }
    }
}

/// Messages the service can receive.
#[derive(derive_more::Debug)]
enum Message {
    /// Queue a download intent.
    Queue {
        request: DownloadRequest,
        #[debug(skip)]
        on_finish: oneshot::Sender<ExternalDownloadResult>,
        intent_id: IntentId,
    },
    /// Declare that nodes have a certain hash and can be used for downloading.
    NodesHave { hash: Hash, nodes: Vec<NodeId> },
    /// Cancel an intent. The associated request will be cancelled when the last intent is
    /// cancelled.
    CancelIntent { id: IntentId, kind: DownloadKind },
}

#[derive(derive_more::Debug)]
struct IntentHandlers {
    #[debug("oneshot::Sender<DownloadResult>")]
    on_finish: oneshot::Sender<ExternalDownloadResult>,
    on_progress: Option<ProgressSubscriber>,
}

/// Information about a request.
#[derive(Debug, Default)]
struct RequestInfo {
    /// Registered intents with progress senders and result callbacks.
    intents: HashMap<IntentId, IntentHandlers>,
    /// Tags requested for the blob to be created once the download finishes.
    tags: TagSet,
}

/// Information about a request in progress.
#[derive(derive_more::Debug)]
struct ActiveRequestInfo {
    /// Token used to cancel the future doing the request.
    #[debug(skip)]
    cancellation: CancellationToken,
    /// Peer doing this request attempt.
    node: NodeId,
    /// Temporary tag to protect the partial blob from being garbage collected.
    temp_tag: TempTag,
}

#[derive(Debug, Default)]
struct RetryState {
    /// How many times did we retry this node?
    retry_count: u32,
    /// Whether the node is currently queued for retry.
    retry_is_queued: bool,
}

/// State of the connection to this node.
#[derive(derive_more::Debug)]
struct ConnectionInfo<Conn> {
    /// Connection to this node.
    #[debug(skip)]
    conn: Conn,
    /// State of this node.
    state: ConnectedState,
}

impl<Conn> ConnectionInfo<Conn> {
    /// Create a new idle node.
    fn new_idle(connection: Conn, drop_key: delay_queue::Key) -> Self {
        ConnectionInfo {
            conn: connection,
            state: ConnectedState::Idle { drop_key },
        }
    }

    /// Count of active requests for the node.
    fn active_requests(&self) -> usize {
        match self.state {
            ConnectedState::Busy { active_requests } => active_requests.get(),
            ConnectedState::Idle { .. } => 0,
        }
    }

    /// Returns `true` if the node is currently idle.
    fn is_idle(&self) -> bool {
        matches!(self.state, ConnectedState::Idle { .. })
    }
}

/// State of a connected node.
#[derive(derive_more::Debug)]
enum ConnectedState {
    /// Peer is handling at least one request.
    Busy {
        #[debug("{}", active_requests.get())]
        active_requests: NonZeroUsize,
    },
    /// Peer is idle.
    Idle {
        #[debug(skip)]
        drop_key: delay_queue::Key,
    },
}

#[derive(Debug)]
enum NodeState<'a, Conn> {
    Connected(&'a ConnectionInfo<Conn>),
    Dialing,
    WaitForRetry,
    Disconnected,
}

#[derive(Debug)]
struct Service<G: Getter, D: Dialer, DB: Store> {
    /// The getter performs individual requests.
    getter: G,
    /// Map to query for nodes that we believe have the data we are looking for.
    providers: ProviderMap,
    /// Dialer to get connections for required nodes.
    dialer: D,
    /// Limits to concurrent tasks handled by the service.
    concurrency_limits: ConcurrencyLimits,
    /// Configuration for retry behavior.
    retry_config: RetryConfig,
    /// Channel to receive messages from the service's handle.
    msg_rx: mpsc::Receiver<Message>,
    /// Nodes to which we have an active or idle connection.
    connected_nodes: HashMap<NodeId, ConnectionInfo<D::Connection>>,
    /// We track a retry state for nodes which failed to dial or in a transfer.
    retry_node_state: HashMap<NodeId, RetryState>,
    /// Delay queue for retrying failed nodes.
    retry_nodes_queue: delay_queue::DelayQueue<NodeId>,
    /// Delay queue for dropping idle nodes.
    goodbye_nodes_queue: delay_queue::DelayQueue<NodeId>,
    /// Queue of pending downloads.
    queue: Queue,
    /// Information about pending and active requests.
    requests: HashMap<DownloadKind, RequestInfo>,
    /// State of running downloads.
    active_requests: HashMap<DownloadKind, ActiveRequestInfo>,
    /// Tasks for currently running downloads.
    in_progress_downloads: JoinSet<(DownloadKind, InternalDownloadResult)>,
    /// Progress tracker
    progress_tracker: ProgressTracker,
    /// The [`Store`] where tags are saved after a download completes.
    db: DB,
}
impl<DB: Store, G: Getter<Connection = D::Connection>, D: Dialer> Service<G, D, DB> {
    fn new(
        db: DB,
        getter: G,
        dialer: D,
        concurrency_limits: ConcurrencyLimits,
        retry_config: RetryConfig,
        msg_rx: mpsc::Receiver<Message>,
    ) -> Self {
        Service {
            getter,
            dialer,
            msg_rx,
            concurrency_limits,
            retry_config,
            connected_nodes: Default::default(),
            retry_node_state: Default::default(),
            providers: Default::default(),
            requests: Default::default(),
            retry_nodes_queue: delay_queue::DelayQueue::default(),
            goodbye_nodes_queue: delay_queue::DelayQueue::default(),
            active_requests: Default::default(),
            in_progress_downloads: Default::default(),
            progress_tracker: ProgressTracker::new(),
            queue: Default::default(),
            db,
        }
    }

    /// Main loop for the service.
    async fn run(mut self) {
        loop {
            trace!("wait for tick");
            tokio::select! {
                Some((node, conn_result)) = self.dialer.next() => {
                    trace!(node=%node.fmt_short(), "tick: connection ready");
                    self.on_connection_ready(node, conn_result);
                }
                maybe_msg = self.msg_rx.recv() => {
                    trace!(msg=?maybe_msg, "tick: message received");
                    match maybe_msg {
                        Some(msg) => self.handle_message(msg).await,
                        None => return self.shutdown().await,
                    }
                }
                Some(res) = self.in_progress_downloads.join_next(), if !self.in_progress_downloads.is_empty() => {
                    match res {
                        Ok((kind, result)) => {
                            trace!(%kind, "tick: transfer completed");
                            self.on_download_completed(kind, result).await;
                        }
                        Err(err) => {
                            warn!(?err, "transfer task panicked");
                        }
                    }
                }
                Some(expired) = self.retry_nodes_queue.next() => {
                    let node = expired.into_inner();
                    trace!(node=%node.fmt_short(), "tick: retry node");
                    self.on_retry_wait_elapsed(node);
                }
                Some(expired) = self.goodbye_nodes_queue.next() => {
                    let node = expired.into_inner();
                    trace!(node=%node.fmt_short(), "tick: goodbye node");
                    self.disconnect_idle_node(node, "idle expired");
                }
            }

            self.process_head();

            #[cfg(any(test, debug_assertions))]
            self.check_invariants();
        }
    }

    /// Handle receiving a [`Message`].
    ///
    // This is called in the actor loop, and only async because subscribing to an existing transfer
    // sends the initial state.
    async fn handle_message(&mut self, msg: Message) {
        match msg {
            Message::Queue {
                request,
                on_finish,
                intent_id,
            } => {
                self.handle_queue_new_download(request, intent_id, on_finish)
                    .await
            }
            Message::CancelIntent { id, kind } => self.handle_cancel_download(id, kind).await,
            Message::NodesHave { hash, nodes } => {
                let updated = self
                    .providers
                    .add_nodes_if_hash_exists(hash, nodes.iter().cloned());
                if updated {
                    self.queue.unpark_hash(hash);
                }
            }
        }
    }

    /// Handle a [`Message::Queue`].
    ///
    /// If this intent maps to a request that already exists, it will be registered with it. If the
    /// request is new it will be scheduled.
    async fn handle_queue_new_download(
        &mut self,
        request: DownloadRequest,
        intent_id: IntentId,
        on_finish: oneshot::Sender<ExternalDownloadResult>,
    ) {
        let DownloadRequest {
            kind,
            nodes,
            tag,
            progress,
        } = request;
        debug!(%kind, nodes=?nodes.iter().map(|n| n.node_id.fmt_short()).collect::<Vec<_>>(), "queue intent");

        // store the download intent
        let intent_handlers = IntentHandlers {
            on_finish,
            on_progress: progress,
        };

        // early exit if no providers.
        if nodes.is_empty() && self.providers.get_candidates(&kind.hash()).next().is_none() {
            self.finalize_download(
                kind,
                [(intent_id, intent_handlers)].into(),
                Err(DownloadError::NoProviders),
            );
            return;
        }

        // add the nodes to the provider map
        let updated = self
            .providers
            .add_hash_with_nodes(kind.hash(), nodes.iter().map(|n| n.node_id));

        // queue the transfer (if not running) or attach to transfer progress (if already running)
        if self.active_requests.contains_key(&kind) {
            // the transfer is already running, so attach the progress sender
            if let Some(on_progress) = &intent_handlers.on_progress {
                // this is async because it sends the current state over the progress channel
                if let Err(err) = self
                    .progress_tracker
                    .subscribe(kind, on_progress.clone())
                    .await
                {
                    debug!(?err, %kind, "failed to subscribe progress sender to transfer");
                }
            }
        } else {
            // the transfer is not running.
            if updated && self.queue.is_parked(&kind) {
                // the transfer is on hold for pending retries, and we added new nodes, so move back to queue.
                self.queue.unpark(&kind);
            } else if !self.queue.contains(&kind) {
                // the transfer is not yet queued: add to queue.
                self.queue.insert(kind);
            }
        }

        // store the request info
        let request_info = self.requests.entry(kind).or_default();
        request_info.intents.insert(intent_id, intent_handlers);
        if let Some(tag) = &tag {
            request_info.tags.insert(tag.clone());
        }
    }

    /// Cancels a download intent.
    ///
    /// This removes the intent from the list of intents for the `kind`. If the removed intent was
    /// the last one for the `kind`, this means that the download is no longer needed. In this
    /// case, the `kind` will be removed from the list of pending downloads - and, if the download was
    /// already started, the download task will be cancelled.
    ///
    /// The method is async because it will send a final abort event on the progress sender.
    async fn handle_cancel_download(&mut self, intent_id: IntentId, kind: DownloadKind) {
        let Entry::Occupied(mut occupied_entry) = self.requests.entry(kind) else {
            warn!(%kind, %intent_id, "cancel download called for unknown download");
            return;
        };

        let request_info = occupied_entry.get_mut();
        if let Some(handlers) = request_info.intents.remove(&intent_id) {
            handlers.on_finish.send(Err(DownloadError::Cancelled)).ok();

            if let Some(sender) = handlers.on_progress {
                self.progress_tracker.unsubscribe(&kind, &sender);
                sender
                    .send(DownloadProgress::Abort(
                        anyhow::Error::from(DownloadError::Cancelled).into(),
                    ))
                    .await
                    .ok();
            }
        }

        if request_info.intents.is_empty() {
            occupied_entry.remove();
            if let Entry::Occupied(occupied_entry) = self.active_requests.entry(kind) {
                occupied_entry.remove().cancellation.cancel();
            } else {
                self.queue.remove(&kind);
            }
            self.remove_hash_if_not_queued(&kind.hash());
        }
    }

    /// Handle receiving a new connection.
    fn on_connection_ready(&mut self, node: NodeId, result: anyhow::Result<D::Connection>) {
        debug_assert!(
            !self.connected_nodes.contains_key(&node),
            "newly connected node is not yet connected"
        );
        match result {
            Ok(connection) => {
                trace!(node=%node.fmt_short(), "connected to node");
                let drop_key = self.goodbye_nodes_queue.insert(node, IDLE_PEER_TIMEOUT);
                self.connected_nodes
                    .insert(node, ConnectionInfo::new_idle(connection, drop_key));
            }
            Err(err) => {
                debug!(%node, %err, "connection to node failed");
                self.disconnect_and_retry(node);
            }
        }
    }

    async fn on_download_completed(&mut self, kind: DownloadKind, result: InternalDownloadResult) {
        // first remove the request
        let active_request_info = self
            .active_requests
            .remove(&kind)
            .expect("request was active");

        // get general request info
        let request_info = self.requests.remove(&kind).expect("request was active");

        let ActiveRequestInfo { node, temp_tag, .. } = active_request_info;

        // get node info
        let node_info = self
            .connected_nodes
            .get_mut(&node)
            .expect("node exists in the mapping");

        // update node busy/idle state
        node_info.state = match NonZeroUsize::new(node_info.active_requests() - 1) {
            None => {
                // last request of the node was this one, switch to idle
                let drop_key = self.goodbye_nodes_queue.insert(node, IDLE_PEER_TIMEOUT);
                ConnectedState::Idle { drop_key }
            }
            Some(active_requests) => ConnectedState::Busy { active_requests },
        };

        match &result {
            Ok(_) => {
                debug!(%kind, node=%node.fmt_short(), "download successful");
                // clear retry state if operation was successful
                self.retry_node_state.remove(&node);
            }
            Err(FailureAction::AllIntentsDropped) => {
                debug!(%kind, node=%node.fmt_short(), "download cancelled");
            }
            Err(FailureAction::AbortRequest(reason)) => {
                debug!(%kind, node=%node.fmt_short(), %reason, "download failed: abort request");
                // do not try to download the hash from this node again
                self.providers.remove_hash_from_node(&kind.hash(), &node);
            }
            Err(FailureAction::DropPeer(reason)) => {
                debug!(%kind, node=%node.fmt_short(), %reason, "download failed: drop node");
                if node_info.is_idle() {
                    // remove the node
                    self.remove_node(node, "explicit drop");
                } else {
                    // do not try to download the hash from this node again
                    self.providers.remove_hash_from_node(&kind.hash(), &node);
                }
            }
            Err(FailureAction::RetryLater(reason)) => {
                debug!(%kind, node=%node.fmt_short(), %reason, "download failed: retry later");
                if node_info.is_idle() {
                    self.disconnect_and_retry(node);
                }
            }
        };

        // we finalize the download if either the download was successful,
        // or if it should never proceed because all intents were dropped,
        // or if we don't have any candidates to proceed with anymore.
        let finalize = match &result {
            Ok(_) | Err(FailureAction::AllIntentsDropped) => true,
            _ => !self.providers.has_candidates(&kind.hash()),
        };

        if finalize {
            let result = result.map_err(|_| DownloadError::DownloadFailed);
            if result.is_ok() {
                request_info.tags.apply(&self.db, kind.0).await.ok();
            }
            drop(temp_tag);
            self.finalize_download(kind, request_info.intents, result);
        } else {
            // reinsert the download at the front of the queue to try from the next node
            self.requests.insert(kind, request_info);
            self.queue.insert_front(kind);
        }
    }

    /// Finalize a download.
    ///
    /// This triggers the intent return channels, and removes the download from the progress tracker
    /// and provider map.
    fn finalize_download(
        &mut self,
        kind: DownloadKind,
        intents: HashMap<IntentId, IntentHandlers>,
        result: ExternalDownloadResult,
    ) {
        self.progress_tracker.remove(&kind);
        self.remove_hash_if_not_queued(&kind.hash());
        let result = result.map_err(|_| DownloadError::DownloadFailed);
        for (_id, handlers) in intents.into_iter() {
            handlers.on_finish.send(result.clone()).ok();
        }
    }

    fn on_retry_wait_elapsed(&mut self, node: NodeId) {
        // check if the node is still needed
        let Some(hashes) = self.providers.node_hash.get(&node) else {
            self.retry_node_state.remove(&node);
            return;
        };
        let Some(state) = self.retry_node_state.get_mut(&node) else {
            warn!(node=%node.fmt_short(), "missing retry state for node ready for retry");
            return;
        };
        state.retry_is_queued = false;
        for hash in hashes {
            self.queue.unpark_hash(*hash);
        }
    }

    /// Start the next downloads, or dial nodes, if limits permit and the queue is non-empty.
    ///
    /// This is called after all actions. If there is nothing to do, it will return cheaply.
    /// Otherwise, we will check the next hash in the queue, and:
    /// * start the transfer if we are connected to a provider and limits are ok
    /// * or, connect to a provider, if there is one we are not dialing yet and limits are ok
    /// * or, disconnect an idle node if it would allow us to connect to a provider,
    /// * or, if all providers are waiting for retry, park the download
    /// * or, if our limits are reached, do nothing for now
    ///
    /// The download requests will only be popped from the queue once we either start the transfer
    /// from a connected node [`NextStep::StartTransfer`], or if we abort the download on
    /// [`NextStep::OutOfProviders`]. In all other cases, the request is kept at the top of the
    /// queue, so the next call to [`Self::process_head`] will evaluate the situation again - and
    /// so forth, until either [`NextStep::StartTransfer`] or [`NextStep::OutOfProviders`] is
    /// reached.
    fn process_head(&mut self) {
        // start as many queued downloads as allowed by the request limits.
        loop {
            let Some(kind) = self.queue.front().cloned() else {
                break;
            };

            let next_step = self.next_step(&kind);
            trace!(%kind, ?next_step, "process_head");

            match next_step {
                NextStep::Wait => break,
                NextStep::StartTransfer(node) => {
                    let _ = self.queue.pop_front();
                    debug!(%kind, node=%node.fmt_short(), "start transfer");
                    self.start_download(kind, node);
                }
                NextStep::Dial(node) => {
                    debug!(%kind, node=%node.fmt_short(), "dial node");
                    self.dialer.queue_dial(node);
                }
                NextStep::DialQueuedDisconnect(node, key) => {
                    let idle_node = self.goodbye_nodes_queue.remove(&key).into_inner();
                    self.disconnect_idle_node(idle_node, "drop idle for new dial");
                    debug!(%kind, node=%node.fmt_short(), idle_node=%idle_node.fmt_short(), "dial node, disconnect idle node)");
                    self.dialer.queue_dial(node);
                }
                NextStep::Park => {
                    debug!(%kind, "park download: all providers waiting for retry");
                    self.queue.park_front();
                }
                NextStep::OutOfProviders => {
                    debug!(%kind, "abort download: out of providers");
                    let _ = self.queue.pop_front();
                    let info = self.requests.remove(&kind).expect("queued downloads exist");
                    self.finalize_download(kind, info.intents, Err(DownloadError::NoProviders));
                }
            }
        }
    }

    /// Drop the connection to a node and insert it into the the retry queue.
    fn disconnect_and_retry(&mut self, node: NodeId) {
        self.disconnect_idle_node(node, "queue retry");
        let retry_state = self.retry_node_state.entry(node).or_default();
        retry_state.retry_count += 1;
        if retry_state.retry_count <= self.retry_config.max_retries_per_node {
            // node can be retried
            debug!(node=%node.fmt_short(), retry_count=retry_state.retry_count, "queue retry");
            let timeout = self.retry_config.initial_retry_delay * retry_state.retry_count;
            self.retry_nodes_queue.insert(node, timeout);
            retry_state.retry_is_queued = true;
        } else {
            // node is dead
            self.remove_node(node, "retries exceeded");
        }
    }

    /// Calculate the next step needed to proceed the download for `kind`.
    ///
    /// This is called once `kind` has reached the head of the queue, see [`Self::process_head`].
    /// It can be called repeatedly, and does nothing on itself, only calculate what *should* be
    /// done next.
    ///
    /// See [`NextStep`] for details on the potential next steps returned from this method.
    fn next_step(&self, kind: &DownloadKind) -> NextStep {
        // If the total requests capacity is reached, we have to wait until an active request
        // completes.
        if self
            .concurrency_limits
            .at_requests_capacity(self.active_requests.len())
        {
            return NextStep::Wait;
        };

        let mut candidates = self.providers.get_candidates(&kind.hash()).peekable();
        // If we have no provider candidates for this download, there's nothing else we can do.
        if candidates.peek().is_none() {
            return NextStep::OutOfProviders;
        }

        // Track if there is provider node to which we are connected and which is not at its request capacity.
        // If there are more than one, take the one with the least amount of running transfers.
        let mut best_connected: Option<(NodeId, usize)> = None;
        // Track if there is a disconnected provider node to which we can potentially connect.
        let mut next_to_dial = None;
        // Track the number of provider nodes that are currently being dialed.
        let mut currently_dialing = 0;
        // Track if we have at least one provider node which is currently at its request capacity.
        // If this is the case, we will never return [`NextStep::OutOfProviders`] but [`NextStep::Wait`]
        // instead, because we can still try that node once it has finished its work.
        let mut has_exhausted_provider = false;
        // Track if we have at least one provider node that is currently in the retry queue.
        let mut has_retrying_provider = false;

        for node in candidates {
            match self.node_state(node) {
                NodeState::Connected(info) => {
                    let active_requests = info.active_requests();
                    if self
                        .concurrency_limits
                        .node_at_request_capacity(active_requests)
                    {
                        has_exhausted_provider = true;
                    } else {
                        best_connected = Some(match best_connected.take() {
                            Some(old) if old.1 <= active_requests => old,
                            _ => (*node, active_requests),
                        });
                    }
                }
                NodeState::Dialing => {
                    currently_dialing += 1;
                }
                NodeState::WaitForRetry => {
                    has_retrying_provider = true;
                }
                NodeState::Disconnected => {
                    if next_to_dial.is_none() {
                        next_to_dial = Some(node);
                    }
                }
            }
        }

        let has_dialing = currently_dialing > 0;

        // If we have a connected provider node with free slots, use it!
        if let Some((node, _active_requests)) = best_connected {
            NextStep::StartTransfer(node)
        }
        // If we have a node which could be dialed: Check capacity and act accordingly.
        else if let Some(node) = next_to_dial {
            // We check if the dial capacity for this hash is exceeded: We only start new dials for
            // the hash if we are below the limit.
            //
            // If other requests trigger dials for providers of this hash, the limit may be
            // exceeded, but then we just don't start further dials and wait until one completes.
            let at_dial_capacity = has_dialing
                && self
                    .concurrency_limits
                    .at_dials_per_hash_capacity(currently_dialing);
            // Check if we reached the global connection limit.
            let at_connections_capacity = self.at_connections_capacity();

            // All slots are free: We can dial our candidate.
            if !at_connections_capacity && !at_dial_capacity {
                NextStep::Dial(*node)
            }
            // The hash has free dial capacity, but the global connection capacity is reached.
            // But if we have idle nodes, we will disconnect the longest idling node, and then dial our
            // candidate.
            else if at_connections_capacity
                && !at_dial_capacity
                && !self.goodbye_nodes_queue.is_empty()
            {
                let key = self.goodbye_nodes_queue.peek().expect("just checked");
                NextStep::DialQueuedDisconnect(*node, key)
            }
            // No dial capacity, and no idling nodes: We have to wait until capacity is freed up.
            else {
                NextStep::Wait
            }
        }
        // If we have pending dials to candidates, or connected candidates which are busy
        // with other work: Wait for one of these to become available.
        else if has_exhausted_provider || has_dialing {
            NextStep::Wait
        }
        // All providers are in the retry queue: Park this request until they can be tried again.
        else if has_retrying_provider {
            NextStep::Park
        }
        // We have no candidates left: Nothing more to do.
        else {
            NextStep::OutOfProviders
        }
    }

    /// Start downloading from the given node.
    ///
    /// Panics if hash is not in self.requests or node is not in self.nodes.
    fn start_download(&mut self, kind: DownloadKind, node: NodeId) {
        let node_info = self.connected_nodes.get_mut(&node).expect("node exists");
        let request_info = self.requests.get(&kind).expect("hash exists");

        // create a progress sender and subscribe all intents to the progress sender
        let subscribers = request_info
            .intents
            .values()
            .flat_map(|state| state.on_progress.clone());
        let progress_sender = self.progress_tracker.track(kind, subscribers);

        // create the active request state
        let cancellation = CancellationToken::new();
        let temp_tag = self.db.temp_tag(kind.0);
        let state = ActiveRequestInfo {
            cancellation: cancellation.clone(),
            node,
            temp_tag,
        };
        let conn = node_info.conn.clone();
        let get_fut = self.getter.get(kind, conn, progress_sender);
        let fut = async move {
            // NOTE: it's an open question if we should do timeouts at this point. Considerations from @Frando:
            // > at this stage we do not know the size of the download, so the timeout would have
            // > to be so large that it won't be useful for non-huge downloads. At the same time,
            // > this means that a super slow node would block a download from succeeding for a long
            // > time, while faster nodes could be readily available.
            // As a conclusion, timeouts should be added only after downloads are known to be bounded
            let res = tokio::select! {
                _ = cancellation.cancelled() => Err(FailureAction::AllIntentsDropped),
                res = get_fut => res
            };
            trace!("transfer finished");

            (kind, res)
        }
        .instrument(error_span!("transfer", %kind, node=%node.fmt_short()));
        node_info.state = match &node_info.state {
            ConnectedState::Busy { active_requests } => ConnectedState::Busy {
                active_requests: active_requests.saturating_add(1),
            },
            ConnectedState::Idle { drop_key } => {
                self.goodbye_nodes_queue.remove(drop_key);
                ConnectedState::Busy {
                    active_requests: NonZeroUsize::new(1).expect("clearly non zero"),
                }
            }
        };
        self.active_requests.insert(kind, state);
        self.in_progress_downloads.spawn_local(fut);
    }

    fn disconnect_idle_node(&mut self, node: NodeId, reason: &'static str) -> bool {
        if let Some(info) = self.connected_nodes.remove(&node) {
            match info.state {
                ConnectedState::Idle { drop_key } => {
                    self.goodbye_nodes_queue.try_remove(&drop_key);
                    true
                }
                ConnectedState::Busy { .. } => {
                    warn!("expected removed node to be idle, but is busy (removal reason: {reason:?})");
                    self.connected_nodes.insert(node, info);
                    false
                }
            }
        } else {
            true
        }
    }

    fn remove_node(&mut self, node: NodeId, reason: &'static str) {
        debug!(node = %node.fmt_short(), %reason, "remove node");
        if self.disconnect_idle_node(node, reason) {
            self.providers.remove_node(&node);
            self.retry_node_state.remove(&node);
        }
    }

    fn node_state<'a>(&'a self, node: &NodeId) -> NodeState<'a, D::Connection> {
        if let Some(info) = self.connected_nodes.get(node) {
            NodeState::Connected(info)
        } else if self.dialer.is_pending(node) {
            NodeState::Dialing
        } else {
            match self.retry_node_state.get(node) {
                Some(state) if state.retry_is_queued => NodeState::WaitForRetry,
                _ => NodeState::Disconnected,
            }
        }
    }

    /// Check if we have maxed our connection capacity.
    fn at_connections_capacity(&self) -> bool {
        self.concurrency_limits
            .at_connections_capacity(self.connections_count())
    }

    /// Get the total number of connected and dialing nodes.
    fn connections_count(&self) -> usize {
        let connected_nodes = self.connected_nodes.values().count();
        let dialing_nodes = self.dialer.pending_count();
        connected_nodes + dialing_nodes
    }

    /// Remove a `hash` from the [`ProviderMap`], but only if [`Self::queue`] does not contain the
    /// hash at all, even with the other [`BlobFormat`].
    fn remove_hash_if_not_queued(&mut self, hash: &Hash) {
        if !self.queue.contains_hash(*hash) {
            self.providers.remove_hash(hash);
        }
    }

    #[allow(clippy::unused_async)]
    async fn shutdown(self) {
        debug!("shutting down");
        // TODO(@divma): how to make sure the download futures end gracefully?
    }
}

/// The next step needed to continue a download.
///
/// See [`Service::next_step`] for details.
#[derive(Debug)]
enum NextStep {
    /// Provider connection is ready, initiate the transfer.
    StartTransfer(NodeId),
    /// Start to dial `NodeId`.
    ///
    /// This means: We have no non-exhausted connection to a provider node, but a free connection slot
    /// and a provider node we are not yet connected to.
    Dial(NodeId),
    /// Start to dial `NodeId`, but first disconnect the idle node behind [`delay_queue::Key`] in
    /// [`Service::goodbye_nodes_queue`] to free up a connection slot.
    DialQueuedDisconnect(NodeId, delay_queue::Key),
    /// Resource limits are exhausted, do nothing for now and wait until a slot frees up.
    Wait,
    /// All providers are currently in a retry timeout. Park the download aside, and move
    /// to the next download in the queue.
    Park,
    /// We have tried all available providers. There is nothing else to do.
    OutOfProviders,
}

/// Map of potential providers for a hash.
#[derive(Default, Debug)]
struct ProviderMap {
    hash_node: HashMap<Hash, HashSet<NodeId>>,
    node_hash: HashMap<NodeId, HashSet<Hash>>,
}

impl ProviderMap {
    /// Get candidates to download this hash.
    pub fn get_candidates(&self, hash: &Hash) -> impl Iterator<Item = &NodeId> {
        self.hash_node
            .get(hash)
            .map(|nodes| nodes.iter())
            .into_iter()
            .flatten()
    }

    /// Whether we have any candidates to download this hash.
    pub fn has_candidates(&self, hash: &Hash) -> bool {
        self.hash_node
            .get(hash)
            .map(|nodes| !nodes.is_empty())
            .unwrap_or(false)
    }

    /// Register nodes for a hash. Should only be done for hashes we care to download.
    ///
    /// Returns `true` if new providers were added.
    fn add_hash_with_nodes(&mut self, hash: Hash, nodes: impl Iterator<Item = NodeId>) -> bool {
        let mut updated = false;
        let hash_entry = self.hash_node.entry(hash).or_default();
        for node in nodes {
            updated |= hash_entry.insert(node);
            let node_entry = self.node_hash.entry(node).or_default();
            node_entry.insert(hash);
        }
        updated
    }

    /// Register nodes for a hash, but only if the hash is already in our queue.
    ///
    /// Returns `true` if a new node was added.
    fn add_nodes_if_hash_exists(
        &mut self,
        hash: Hash,
        nodes: impl Iterator<Item = NodeId>,
    ) -> bool {
        let mut updated = false;
        if let Some(hash_entry) = self.hash_node.get_mut(&hash) {
            for node in nodes {
                updated |= hash_entry.insert(node);
                let node_entry = self.node_hash.entry(node).or_default();
                node_entry.insert(hash);
            }
        }
        updated
    }

    /// Signal the registry that this hash is no longer of interest.
    fn remove_hash(&mut self, hash: &Hash) {
        if let Some(nodes) = self.hash_node.remove(hash) {
            for node in nodes {
                if let Some(hashes) = self.node_hash.get_mut(&node) {
                    hashes.remove(hash);
                    if hashes.is_empty() {
                        self.node_hash.remove(&node);
                    }
                }
            }
        }
    }

    fn remove_node(&mut self, node: &NodeId) {
        if let Some(hashes) = self.node_hash.remove(node) {
            for hash in hashes {
                if let Some(nodes) = self.hash_node.get_mut(&hash) {
                    nodes.remove(node);
                    if nodes.is_empty() {
                        self.hash_node.remove(&hash);
                    }
                }
            }
        }
    }

    fn remove_hash_from_node(&mut self, hash: &Hash, node: &NodeId) {
        if let Some(nodes) = self.hash_node.get_mut(hash) {
            nodes.remove(node);
            if nodes.is_empty() {
                self.remove_hash(hash);
            }
        }
        if let Some(hashes) = self.node_hash.get_mut(node) {
            hashes.remove(hash);
            if hashes.is_empty() {
                self.remove_node(node);
            }
        }
    }
}

/// The queue of requested downloads.
///
/// This manages two datastructures:
/// * The main queue, a FIFO queue where each item can only appear once.
///   New downloads are pushed to the back of the queue, and the next download to process is popped
///   from the front.
/// * The parked set, a hash set. Items can be moved from the main queue into the parked set.
///   Parked items will not be popped unless they are moved back into the main queue.
#[derive(Debug, Default)]
struct Queue {
    main: LinkedHashSet<DownloadKind>,
    parked: HashSet<DownloadKind>,
}

impl Queue {
    /// Peek at the front element of the main queue.
    pub fn front(&self) -> Option<&DownloadKind> {
        self.main.front()
    }

    #[cfg(any(test, debug_assertions))]
    pub fn iter_parked(&self) -> impl Iterator<Item = &DownloadKind> {
        self.parked.iter()
    }

    #[cfg(any(test, debug_assertions))]
    pub fn iter(&self) -> impl Iterator<Item = &DownloadKind> {
        self.main.iter().chain(self.parked.iter())
    }

    /// Returns `true` if either the main queue or the parked set contain a download.
    pub fn contains(&self, kind: &DownloadKind) -> bool {
        self.main.contains(kind) || self.parked.contains(kind)
    }

    /// Returns `true` if either the main queue or the parked set contain a download for a hash.
    pub fn contains_hash(&self, hash: Hash) -> bool {
        let as_raw = HashAndFormat::raw(hash).into();
        let as_hash_seq = HashAndFormat::hash_seq(hash).into();
        self.contains(&as_raw) || self.contains(&as_hash_seq)
    }

    /// Returns `true` if a download is in the parked set.
    pub fn is_parked(&self, kind: &DownloadKind) -> bool {
        self.parked.contains(kind)
    }

    /// Insert an element at the back of the main queue.
    pub fn insert(&mut self, kind: DownloadKind) {
        if !self.main.contains(&kind) {
            self.main.insert(kind);
        }
    }

    /// Insert an element at the front of the main queue.
    pub fn insert_front(&mut self, kind: DownloadKind) {
        if !self.main.contains(&kind) {
            self.main.insert(kind);
        }
        self.main.to_front(&kind);
    }

    /// Dequeue the first download of the main queue.
    pub fn pop_front(&mut self) -> Option<DownloadKind> {
        self.main.pop_front()
    }

    /// Move the front item of the main queue into the parked set.
    pub fn park_front(&mut self) {
        if let Some(item) = self.pop_front() {
            self.parked.insert(item);
        }
    }

    /// Move a download from the parked set to the front of the main queue.
    pub fn unpark(&mut self, kind: &DownloadKind) {
        if self.parked.remove(kind) {
            self.main.insert(*kind);
            self.main.to_front(kind);
        }
    }

    /// Move any download for a hash from the parked set to the main queue.
    pub fn unpark_hash(&mut self, hash: Hash) {
        let as_raw = HashAndFormat::raw(hash).into();
        let as_hash_seq = HashAndFormat::hash_seq(hash).into();
        self.unpark(&as_raw);
        self.unpark(&as_hash_seq);
    }

    /// Remove a download from both the main queue and the parked set.
    pub fn remove(&mut self, kind: &DownloadKind) -> bool {
        self.main.remove(kind) || self.parked.remove(kind)
    }
}

impl Dialer for iroh_net::dialer::Dialer {
    type Connection = quinn::Connection;

    fn queue_dial(&mut self, node_id: NodeId) {
        self.queue_dial(node_id, crate::protocol::ALPN)
    }

    fn pending_count(&self) -> usize {
        self.pending_count()
    }

    fn is_pending(&self, node: &NodeId) -> bool {
        self.is_pending(node)
    }
}<|MERGE_RESOLUTION|>--- conflicted
+++ resolved
@@ -37,17 +37,10 @@
     time::Duration,
 };
 
-<<<<<<< HEAD
-use crate::{get::Stats, protocol::RangeSpecSeq, store::Store, Hash, HashAndFormat};
-use bao_tree::ChunkRanges;
 use futures_lite::{future::BoxedLocal, Stream, StreamExt};
-use iroh_net::{MagicEndpoint, NodeId};
-=======
-use futures::{future::LocalBoxFuture, FutureExt, StreamExt};
 use hashlink::LinkedHashSet;
 use iroh_base::hash::{BlobFormat, Hash, HashAndFormat};
 use iroh_net::{MagicEndpoint, NodeAddr, NodeId};
->>>>>>> 93290e3f
 use tokio::{
     sync::{mpsc, oneshot},
     task::JoinSet,
@@ -104,11 +97,7 @@
 }
 
 /// Future of a get request.
-<<<<<<< HEAD
-type GetFut = BoxedLocal<Result<Stats, FailureAction>>;
-=======
-type GetFut = LocalBoxFuture<'static, InternalDownloadResult>;
->>>>>>> 93290e3f
+type GetFut = BoxedLocal<InternalDownloadResult>;
 
 /// Trait modelling performing a single request over a connection. This allows for IO-less testing.
 pub trait Getter {
