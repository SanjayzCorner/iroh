[package]
name = "iroh-gossip"
version = "0.14.0"
edition = "2021"
readme = "README.md"
description = "gossip messages over broadcast trees"
license = "MIT/Apache-2.0"
authors = ["n0 team"]
repository = "https://github.com/n0-computer/iroh-sync"

# Sadly this also needs to be updated in .github/workflows/ci.yml
rust-version = "1.75"

[lints]
workspace = true

[dependencies]
# proto dependencies (required)
anyhow = { version = "1" }
blake3 = { package = "iroh-blake3", version = "1.4.3"}
bytes = { version = "1.4.0", features = ["serde"] }
derive_more = { version = "1.0.0-beta.1", features = ["add", "debug", "deref", "display", "from", "try_into", "into"] }
ed25519-dalek = { version = "2.0.0", features = ["serde", "rand_core"] }
indexmap = "2.0"
postcard = { version = "1", default-features = false, features = ["alloc", "use-std", "experimental-derive"] }
rand = { version = "0.8.5", features = ["std_rng"] }
rand_core = "0.6.4"
serde = { version = "1.0.164", features = ["derive"] }
tracing = "0.1"
iroh-metrics = { version = "0.14.0", path = "../iroh-metrics" }
iroh-base = { version = "0.14.0", path = "../iroh-base" }

# net dependencies (optional)
<<<<<<< HEAD
futures-lite = { version = "2.3", optional = true }
iroh-net = { path = "../iroh-net", version = "0.13.0", optional = true }
=======
futures = { version = "0.3.25", optional = true }
iroh-net = { path = "../iroh-net", version = "0.14.0", optional = true }
>>>>>>> 2dfd0aef
quinn = { version = "0.10", optional = true }
tokio = { version = "1", optional = true, features = ["io-util", "sync", "rt", "macros", "net", "fs"] }
tokio-util = { version = "0.7.8", optional = true, features = ["codec"] }
genawaiter = { version = "0.99.1", default-features = false, features = ["futures03"] }

[dev-dependencies]
clap = { version = "4", features = ["derive"] }
iroh-test = { path = "../iroh-test" }
rand_chacha = "0.3.1"
tracing-subscriber = { version = "0.3", features = ["env-filter"] }
url = "2.4.0"

[features]
default = ["net"]
net = ["dep:futures-lite", "dep:iroh-net", "dep:quinn", "dep:tokio", "dep:tokio-util"]

[[example]]
name = "chat"
required-features = ["net"]<|MERGE_RESOLUTION|>--- conflicted
+++ resolved
@@ -31,13 +31,8 @@
 iroh-base = { version = "0.14.0", path = "../iroh-base" }
 
 # net dependencies (optional)
-<<<<<<< HEAD
 futures-lite = { version = "2.3", optional = true }
-iroh-net = { path = "../iroh-net", version = "0.13.0", optional = true }
-=======
-futures = { version = "0.3.25", optional = true }
 iroh-net = { path = "../iroh-net", version = "0.14.0", optional = true }
->>>>>>> 2dfd0aef
 quinn = { version = "0.10", optional = true }
 tokio = { version = "1", optional = true, features = ["io-util", "sync", "rt", "macros", "net", "fs"] }
 tokio-util = { version = "0.7.8", optional = true, features = ["codec"] }
