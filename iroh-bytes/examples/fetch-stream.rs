//! An example how to download a single blob or collection from a node and write it to stdout, using a helper method to turn the `get` finite state machine into a stream.
//!
//! Since this example does not use `iroh-net::MagicEndpoint`, it does not do any holepunching, and so will only work locally or between two processes that have public IP addresses.
//!
//! Run the provide-bytes example first. It will give instructions on how to run this example properly.
use std::net::SocketAddr;

use anyhow::{Context, Result};
use tracing_subscriber::{prelude::*, EnvFilter};

use std::io;

use bao_tree::io::fsm::BaoContentItem;
use bytes::Bytes;
use futures_lite::{Stream, StreamExt};
use genawaiter::sync::Co;
use genawaiter::sync::Gen;
use tokio::io::AsyncWriteExt;

use iroh_bytes::{
    get::fsm::{AtInitial, BlobContentNext, ConnectedNext, EndBlobNext},
    hashseq::HashSeq,
    protocol::GetRequest,
    Hash,
};

mod connect;
use connect::{load_certs, make_client_endpoint};

// set the RUST_LOG env var to one of {debug,info,warn} to see logging info
pub fn setup_logging() {
    tracing_subscriber::registry()
        .with(tracing_subscriber::fmt::layer().with_writer(std::io::stderr))
        .with(EnvFilter::from_default_env())
        .try_init()
        .ok();
}

#[tokio::main]
async fn main() -> Result<()> {
    println!("\nfetch stream example!");
    setup_logging();
    let args: Vec<_> = std::env::args().collect();
    if args.len() != 4 {
        anyhow::bail!("usage: fetch-bytes [HASH] [SOCKET_ADDR] [FORMAT]");
    }
    let hash: Hash = args[1].parse().context("unable to parse [HASH]")?;
    let addr: SocketAddr = args[2].parse().context("unable to parse [SOCKET_ADDR]")?;
    let format = {
        if args[3] != "blob" && args[3] != "collection" {
            anyhow::bail!(
                "expected either 'blob' or 'collection' for FORMAT argument, got {}",
                args[3]
            );
        }
        args[3].clone()
    };

    // load tls certificates
    // This will error if you have not run the `provide-bytes` example
    let roots = load_certs().await?;

    // create an endpoint to listen for incoming connections
    let endpoint = make_client_endpoint(roots)?;
    println!("\nlistening on {}", endpoint.local_addr()?);
    println!("fetching hash {hash} from {addr}");

    // connect
    let connection = endpoint.connect(addr, "localhost")?.await?;

    let mut stream = if format == "collection" {
        // create a request for a collection
        let request = GetRequest::all(hash);

        // create the initial state of the finite state machine
        let initial = iroh_bytes::get::fsm::start(connection, request);

        // create a stream that yields all the data of the blob
        stream_children(initial).boxed_local()
    } else {
        // create a request for a single blob
        let request = GetRequest::single(hash);

        // create the initial state of the finite state machine
        let initial = iroh_bytes::get::fsm::start(connection, request);

        // create a stream that yields all the data of the blob
        stream_blob(initial).boxed_local()
    };
    while let Some(item) = stream.next().await {
        let item = item?;
        tokio::io::stdout().write_all(&item).await?;
        println!();
    }
    Ok(())
}

/// Stream the response for a request for a single blob.
///
/// If the request was for a part of the blob, this will stream just the requested
/// blocks.
///
/// This will stream the root blob and close the connection.
fn stream_blob(initial: AtInitial) -> impl Stream<Item = io::Result<Bytes>> + 'static {
    async fn inner(initial: AtInitial, co: &Co<io::Result<Bytes>>) -> io::Result<()> {
        // connect
        let connected = initial.next().await?;
        // read the first bytes
        let ConnectedNext::StartRoot(start_root) = connected.next().await? else {
            return Err(io::Error::new(io::ErrorKind::Other, "expected start root"));
        };
        // move to the header
        let header = start_root.next();
        // get the size of the content
        let (mut content, _size) = header.next().await?;
        // manually loop over the content and yield all data
        let done = loop {
            match content.next().await {
                BlobContentNext::More((next, data)) => {
                    if let BaoContentItem::Leaf(leaf) = data? {
                        // yield the data
                        co.yield_(Ok(leaf.data)).await;
                    }
                    content = next;
                }
                BlobContentNext::Done(done) => {
                    // we are done with the root blob
                    break done;
                }
            }
        };
        // close the connection even if there is more data
        let closing = match done.next() {
            EndBlobNext::Closing(closing) => closing,
            EndBlobNext::MoreChildren(more) => more.finish(),
        };
        // close the connection
        let _stats = closing.next().await?;
        Ok(())
    }

    Gen::new(|co| async move {
        if let Err(e) = inner(initial, &co).await {
            co.yield_(Err(e)).await;
        }
    })
}

/// Stream the response for a request for an iroh collection and its children.
///
/// If the request was for a part of the children, this will stream just the requested
/// blocks.
///
/// The root blob is not streamed. It must be fully included in the response.
fn stream_children(initial: AtInitial) -> impl Stream<Item = io::Result<Bytes>> + 'static {
    async fn inner(initial: AtInitial, co: &Co<io::Result<Bytes>>) -> io::Result<()> {
        // connect
        let connected = initial.next().await?;
        // read the first bytes
        let ConnectedNext::StartRoot(start_root) = connected.next().await? else {
            return Err(io::Error::new(
                io::ErrorKind::Other,
                "failed to parse collection",
            ));
        };
        // check that we requested the whole collection
        if !start_root.ranges().is_all() {
            return Err(io::Error::new(
                io::ErrorKind::Other,
                "collection was not requested completely",
            ));
        }
        // move to the header
        let header: iroh_bytes::get::fsm::AtBlobHeader = start_root.next();
        let (root_end, hashes_bytes) = header.concatenate_into_vec().await?;

        // parse the hashes from the hash sequence bytes
        let hashes = HashSeq::try_from(bytes::Bytes::from(hashes_bytes))
            .map_err(|e| {
                io::Error::new(io::ErrorKind::Other, format!("failed to parse hashes: {e}"))
            })?
            .into_iter()
            .collect::<Vec<_>>();

        let next = root_end.next();
        let EndBlobNext::MoreChildren(at_meta) = next else {
            return Err(io::Error::new(io::ErrorKind::Other, "missing meta blob"));
        };
        let meta_hash = hashes
            .first()
            .ok_or_else(|| io::Error::new(io::ErrorKind::Other, "missing meta link"))?;
        let (meta_end, _meta_bytes) = at_meta.next(*meta_hash).concatenate_into_vec().await?;
        let mut curr = meta_end.next();
        let closing = loop {
            match curr {
                EndBlobNext::MoreChildren(more) => {
                    let Some(hash) = hashes.get(more.child_offset() as usize) else {
                        break more.finish();
                    };
                    let header = more.next(*hash);
                    let (mut content, _size) = header.next().await?;
                    // manually loop over the content and yield all data
                    let done = loop {
                        match content.next().await {
                            BlobContentNext::More((next, data)) => {
                                if let BaoContentItem::Leaf(leaf) = data? {
                                    // yield the data
                                    co.yield_(Ok(leaf.data)).await;
                                }
                                content = next;
                            }
                            BlobContentNext::Done(done) => {
                                // we are done with the root blob
                                break done;
                            }
                        }
                    };
                    curr = done.next();
                }
                EndBlobNext::Closing(closing) => {
                    break closing;
                }
            }
        };
        // close the connection
        let _stats = closing.next().await?;
        Ok(())
    }

    Gen::new(|co| async move {
        if let Err(e) = inner(initial, &co).await {
            co.yield_(Err(e)).await;
        }
    })
<<<<<<< HEAD
}

#[derive(Clone)]
struct MockEventSender;

use futures_lite::future::FutureExt;

impl iroh_bytes::provider::EventSender for MockEventSender {
    fn send(&self, _event: iroh_bytes::provider::Event) -> futures_lite::future::Boxed<()> {
        async move {}.boxed()
    }
=======
>>>>>>> 2dfd0aef
}<|MERGE_RESOLUTION|>--- conflicted
+++ resolved
@@ -232,18 +232,4 @@
             co.yield_(Err(e)).await;
         }
     })
-<<<<<<< HEAD
-}
-
-#[derive(Clone)]
-struct MockEventSender;
-
-use futures_lite::future::FutureExt;
-
-impl iroh_bytes::provider::EventSender for MockEventSender {
-    fn send(&self, _event: iroh_bytes::provider::Event) -> futures_lite::future::Boxed<()> {
-        async move {}.boxed()
-    }
-=======
->>>>>>> 2dfd0aef
 }