use std::{
    net::{Ipv4Addr, SocketAddr, SocketAddrV4},
    path::{Path, PathBuf},
    sync::Arc,
    time::Duration,
};

use anyhow::{Context, Result};
use futures_lite::StreamExt;
use iroh_base::key::SecretKey;
use iroh_blobs::{
    downloader::Downloader,
    store::{Map, Store as BaoStore},
    util::local_pool::{self, LocalPool, LocalPoolHandle, PanicMode},
};
use iroh_docs::engine::DefaultAuthorStorage;
use iroh_docs::net::DOCS_ALPN;
use iroh_gossip::{
    dispatcher::GossipDispatcher,
    net::{Gossip, GOSSIP_ALPN},
};
#[cfg(not(test))]
use iroh_net::discovery::local_swarm_discovery::LocalSwarmDiscovery;
use iroh_net::{
    discovery::{dns::DnsDiscovery, pkarr::PkarrPublisher, ConcurrentDiscovery, Discovery},
    dns::DnsResolver,
    relay::RelayMode,
    Endpoint,
};

use quic_rpc::transport::{boxed::BoxableServerEndpoint, quinn::QuinnServerEndpoint};
use serde::{Deserialize, Serialize};
use tokio_util::sync::CancellationToken;
use tracing::{debug, error_span, trace, Instrument};

use crate::{
    client::RPC_ALPN,
    node::{
        nodes_storage::load_node_addrs,
        protocol::{BlobsProtocol, ProtocolMap},
        ProtocolHandler,
    },
    rpc_protocol::RpcService,
    util::{fs::load_secret_key, path::IrohPaths},
};

use super::{docs::DocsEngine, rpc_status::RpcStatus, IrohServerEndpoint, Node, NodeInner};

/// Default bind address for the node.
/// 11204 is "iroh" in leetspeak <https://simple.wikipedia.org/wiki/Leet>
pub const DEFAULT_BIND_PORT: u16 = 11204;

/// How long we wait at most for some endpoints to be discovered.
const ENDPOINT_WAIT: Duration = Duration::from_secs(5);

/// Default interval between GC runs.
const DEFAULT_GC_INTERVAL: Duration = Duration::from_secs(60 * 5);

const MAX_CONNECTIONS: u32 = 1024;
const MAX_STREAMS: u64 = 10;

/// Storage backend for documents.
#[derive(Debug, Clone)]
pub enum DocsStorage {
    /// Disable docs completely.
    Disabled,
    /// In-memory storage.
    Memory,
    /// File-based persistent storage.
    Persistent(PathBuf),
}

/// Builder for the [`Node`].
///
/// You must supply a blob store and a document store.
///
/// Blob store implementations are available in [`iroh_blobs::store`].
/// Document store implementations are available in [`iroh_docs::store`].
///
/// Everything else is optional.
///
/// Finally you can create and run the node by calling [`Builder::spawn`].
///
/// The returned [`Node`] is awaitable to know when it finishes.  It can be terminated
/// using [`Node::shutdown`].
#[derive(derive_more::Debug)]
pub struct Builder<D>
where
    D: Map,
{
    storage: StorageConfig,
    bind_port: Option<u16>,
    secret_key: SecretKey,
    rpc_endpoint: IrohServerEndpoint,
    rpc_addr: Option<SocketAddr>,
    blobs_store: D,
    keylog: bool,
    relay_mode: RelayMode,
    gc_policy: GcPolicy,
    dns_resolver: Option<DnsResolver>,
    node_discovery: DiscoveryConfig,
    docs_storage: DocsStorage,
    #[cfg(any(test, feature = "test-utils"))]
    insecure_skip_relay_cert_verify: bool,
    /// Callback to register when a gc loop is done
    #[debug("callback")]
    gc_done_callback: Option<Box<dyn Fn() + Send>>,
}

/// Configuration for storage.
#[derive(Debug)]
pub enum StorageConfig {
    /// In memory
    Mem,
    /// On disk persistet, at this location.
    Persistent(PathBuf),
}

impl StorageConfig {
    fn default_author_storage(&self) -> DefaultAuthorStorage {
        match self {
            StorageConfig::Persistent(ref root) => {
                let path = IrohPaths::DefaultAuthor.with_root(root);
                DefaultAuthorStorage::Persistent(path)
            }
            StorageConfig::Mem => DefaultAuthorStorage::Mem,
        }
    }
}

/// Configuration for node discovery.
#[derive(Debug, Default)]
pub enum DiscoveryConfig {
    /// Use no node discovery mechanism.
    None,
    /// Use the default discovery mechanism.
    ///
    /// This enables the [`DnsDiscovery`] service.
    #[default]
    Default,
    /// Use a custom discovery mechanism.
    Custom(Box<dyn Discovery>),
}

impl From<Box<ConcurrentDiscovery>> for DiscoveryConfig {
    fn from(value: Box<ConcurrentDiscovery>) -> Self {
        Self::Custom(value)
    }
}

/// A server endpoint that does nothing. Accept will never resolve.
///
/// This is used unless an external rpc endpoint is configured.
#[derive(Debug, Default)]
struct DummyServerEndpoint;

impl BoxableServerEndpoint<crate::rpc_protocol::Request, crate::rpc_protocol::Response>
    for DummyServerEndpoint
{
    fn clone_box(
        &self,
    ) -> Box<dyn BoxableServerEndpoint<crate::rpc_protocol::Request, crate::rpc_protocol::Response>>
    {
        Box::new(DummyServerEndpoint)
    }

    fn accept_bi_boxed(
        &self,
    ) -> quic_rpc::transport::boxed::AcceptFuture<
        crate::rpc_protocol::Request,
        crate::rpc_protocol::Response,
    > {
        quic_rpc::transport::boxed::AcceptFuture::boxed(futures_lite::future::pending())
    }

    fn local_addr(&self) -> &[quic_rpc::transport::LocalAddr] {
        &[]
    }
}

fn mk_external_rpc() -> IrohServerEndpoint {
    quic_rpc::transport::boxed::ServerEndpoint::new(DummyServerEndpoint)
}

impl Default for Builder<iroh_blobs::store::mem::Store> {
    fn default() -> Self {
        // Use staging in testing
        #[cfg(not(any(test, feature = "test-utils")))]
        let relay_mode = RelayMode::Default;
        #[cfg(any(test, feature = "test-utils"))]
        let relay_mode = RelayMode::Staging;

        Self {
            storage: StorageConfig::Mem,
            bind_port: None,
            secret_key: SecretKey::generate(),
            blobs_store: Default::default(),
            keylog: false,
            relay_mode,
            dns_resolver: None,
            rpc_endpoint: mk_external_rpc(),
            rpc_addr: None,
            gc_policy: GcPolicy::Disabled,
            docs_storage: DocsStorage::Memory,
            node_discovery: Default::default(),
            #[cfg(any(test, feature = "test-utils"))]
            insecure_skip_relay_cert_verify: false,
            gc_done_callback: None,
        }
    }
}

impl<D: Map> Builder<D> {
    /// Creates a new builder for [`Node`] using the given databases.
    pub fn with_db_and_store(
        blobs_store: D,
        docs_storage: DocsStorage,
        storage: StorageConfig,
    ) -> Self {
        // Use staging in testing
        #[cfg(not(any(test, feature = "test-utils")))]
        let relay_mode = RelayMode::Default;
        #[cfg(any(test, feature = "test-utils"))]
        let relay_mode = RelayMode::Staging;

        Self {
            storage,
            bind_port: None,
            secret_key: SecretKey::generate(),
            blobs_store,
            keylog: false,
            relay_mode,
            dns_resolver: None,
            rpc_endpoint: mk_external_rpc(),
            rpc_addr: None,
            gc_policy: GcPolicy::Disabled,
            docs_storage,
            node_discovery: Default::default(),
            #[cfg(any(test, feature = "test-utils"))]
            insecure_skip_relay_cert_verify: false,
            gc_done_callback: None,
        }
    }
}

impl<D> Builder<D>
where
    D: BaoStore,
{
    /// Persist all node data in the provided directory.
    pub async fn persist(
        self,
        root: impl AsRef<Path>,
    ) -> Result<Builder<iroh_blobs::store::fs::Store>> {
        let root = root.as_ref();
        let blob_dir = IrohPaths::BaoStoreDir.with_root(root);

        tokio::fs::create_dir_all(&blob_dir).await?;
        let blobs_store = iroh_blobs::store::fs::Store::load(&blob_dir)
            .await
            .with_context(|| {
                format!("Failed to load blobs database from {}", blob_dir.display())
            })?;
        let docs_storage = DocsStorage::Persistent(IrohPaths::DocsDatabase.with_root(root));

        let v0 = blobs_store
            .import_flat_store(iroh_blobs::store::fs::FlatStorePaths {
                complete: root.join("blobs.v0"),
                partial: root.join("blobs-partial.v0"),
                meta: root.join("blobs-meta.v0"),
            })
            .await?;
        let v1 = blobs_store
            .import_flat_store(iroh_blobs::store::fs::FlatStorePaths {
                complete: root.join("blobs.v1").join("complete"),
                partial: root.join("blobs.v1").join("partial"),
                meta: root.join("blobs.v1").join("meta"),
            })
            .await?;
        if v0 || v1 {
            tracing::info!("flat data was imported - reapply inline options");
            blobs_store
                .update_inline_options(iroh_blobs::store::fs::InlineOptions::default(), true)
                .await?;
        }

        let secret_key_path = IrohPaths::SecretKey.with_root(root);
        let secret_key = load_secret_key(secret_key_path).await?;

        Ok(Builder {
            storage: StorageConfig::Persistent(root.into()),
            bind_port: self.bind_port,
            secret_key,
            blobs_store,
            keylog: self.keylog,
            rpc_endpoint: self.rpc_endpoint,
            rpc_addr: self.rpc_addr,
            relay_mode: self.relay_mode,
            dns_resolver: self.dns_resolver,
            gc_policy: self.gc_policy,
            docs_storage,
            node_discovery: self.node_discovery,
            #[cfg(any(test, feature = "test-utils"))]
            insecure_skip_relay_cert_verify: false,
            gc_done_callback: self.gc_done_callback,
        })
    }

    /// Configure rpc endpoint.
    pub fn rpc_endpoint(self, value: IrohServerEndpoint, rpc_addr: Option<SocketAddr>) -> Self {
        Self {
            rpc_endpoint: value,
            rpc_addr,
            ..self
        }
    }

    /// Configure the default iroh rpc endpoint, on the default address.
    pub async fn enable_rpc(self) -> Result<Builder<D>> {
        self.enable_rpc_with_addr(DEFAULT_RPC_ADDR).await
    }

    /// Configure the default iroh rpc endpoint.
    pub async fn enable_rpc_with_addr(self, mut rpc_addr: SocketAddr) -> Result<Builder<D>> {
        let (ep, actual_rpc_port) = make_rpc_endpoint(&self.secret_key, rpc_addr)?;
        rpc_addr.set_port(actual_rpc_port);

        let ep = quic_rpc::transport::boxed::ServerEndpoint::new(ep);
        if let StorageConfig::Persistent(ref root) = self.storage {
            // store rpc endpoint
            RpcStatus::store(root, actual_rpc_port).await?;
        }

        Ok(Self {
            rpc_endpoint: ep,
            rpc_addr: Some(rpc_addr),
            ..self
        })
    }

    /// Sets the garbage collection policy.
    ///
    /// By default garbage collection is disabled.
    pub fn gc_policy(mut self, gc_policy: GcPolicy) -> Self {
        self.gc_policy = gc_policy;
        self
    }

    /// Disables documents support on this node completely.
    pub fn disable_docs(mut self) -> Self {
        self.docs_storage = DocsStorage::Disabled;
        self
    }

    /// Sets the relay servers to assist in establishing connectivity.
    ///
    /// Relay servers are used to discover other nodes by `PublicKey` and also help
    /// establish connections between peers by being an initial relay for traffic while
    /// assisting in holepunching to establish a direct connection between peers.
    ///
    /// When using [RelayMode::Custom], the provided `relay_map` must contain at least one
    /// configured relay node.  If an invalid [`iroh_net::relay::RelayMode`]
    /// is provided [`Self::spawn`] will result in an error.
    pub fn relay_mode(mut self, dm: RelayMode) -> Self {
        self.relay_mode = dm;
        self
    }

    /// Sets the node discovery mechanism.
    ///
    /// The default is [`DiscoveryConfig::Default`]. Use [`DiscoveryConfig::Custom`] to pass a
    /// custom [`Discovery`].
    pub fn node_discovery(mut self, config: DiscoveryConfig) -> Self {
        self.node_discovery = config;
        self
    }

    /// Optionally set a custom DNS resolver to use for the magic endpoint.
    ///
    /// The DNS resolver is used to resolve relay hostnames, and node addresses if
    /// [`DnsDiscovery`] is configured (which is the default).
    ///
    /// By default, all magic endpoints share a DNS resolver, which is configured to use the
    /// host system's DNS configuration. You can pass a custom instance of [`DnsResolver`]
    /// here to use a differently configured DNS resolver for this endpoint.
    pub fn dns_resolver(mut self, dns_resolver: DnsResolver) -> Self {
        self.dns_resolver = Some(dns_resolver);
        self
    }

    /// Binds the node service to a different socket.
    ///
    /// By default it binds to `127.0.0.1:11204`.
    pub fn bind_port(mut self, port: u16) -> Self {
        self.bind_port.replace(port);
        self
    }

    /// Uses the given [`SecretKey`] for the `PublicKey` instead of a newly generated one.
    pub fn secret_key(mut self, secret_key: SecretKey) -> Self {
        self.secret_key = secret_key;
        self
    }

    /// Skip verification of SSL certificates from relay servers
    ///
    /// May only be used in tests.
    #[cfg(any(test, feature = "test-utils"))]
    pub fn insecure_skip_relay_cert_verify(mut self, skip_verify: bool) -> Self {
        self.insecure_skip_relay_cert_verify = skip_verify;
        self
    }

    /// Register a callback for when GC is done.
    #[cfg(any(test, feature = "test-utils"))]
    pub fn register_gc_done_cb(mut self, cb: Box<dyn Fn() + Send>) -> Self {
        self.gc_done_callback.replace(cb);
        self
    }

    /// Whether to log the SSL pre-master key.
    ///
    /// If `true` and the `SSLKEYLOGFILE` environment variable is the path to a file this
    /// file will be used to log the SSL pre-master key.  This is useful to inspect captured
    /// traffic.
    pub fn keylog(mut self, keylog: bool) -> Self {
        self.keylog = keylog;
        self
    }

    /// Spawns the [`Node`] in a tokio task.
    ///
    /// This will create the underlying network server and spawn a tokio task accepting
    /// connections.  The returned [`Node`] can be used to control the task as well as
    /// get information about it.
    pub async fn spawn(self) -> Result<Node<D>> {
        let unspawned_node = self.build().await?;
        unspawned_node.spawn().await
    }

    /// Builds a node without spawning it.
    ///
    /// Returns a [`ProtocolBuilder`], on which custom protocols can be registered with
    /// [`ProtocolBuilder::accept`]. To spawn the node, call [`ProtocolBuilder::spawn`].
    pub async fn build(self) -> Result<ProtocolBuilder<D>> {
        // Clone the blob store to shutdown in case of error.
        let blobs_store = self.blobs_store.clone();
        match self.build_inner().await {
            Ok(node) => Ok(node),
            Err(err) => {
                blobs_store.shutdown().await;
                Err(err)
            }
        }
    }

    async fn build_inner(self) -> Result<ProtocolBuilder<D>> {
        trace!("building node");
<<<<<<< HEAD
        let lp = LocalPoolHandle::new(num_cpus::get());
        let (endpoint, nodes_data_path) = {
=======
        let lp = LocalPool::new(local_pool::Config {
            panic_mode: PanicMode::LogAndContinue,
            ..Default::default()
        });
        let endpoint = {
>>>>>>> b4506b2c
            let mut transport_config = quinn::TransportConfig::default();
            transport_config
                .max_concurrent_bidi_streams(MAX_STREAMS.try_into()?)
                .max_concurrent_uni_streams(0u32.into());

            let discovery: Option<Box<dyn Discovery>> = match self.node_discovery {
                DiscoveryConfig::None => None,
                DiscoveryConfig::Custom(discovery) => Some(discovery),
                DiscoveryConfig::Default => {
                    #[cfg(not(test))]
                    let discovery = {
                        let mut discovery_services: Vec<Box<dyn Discovery>> = vec![
                            // Enable DNS discovery by default
                            Box::new(DnsDiscovery::n0_dns()),
                            // Enable pkarr publishing by default
                            Box::new(PkarrPublisher::n0_dns(self.secret_key.clone())),
                        ];
                        // Enable local swarm discovery by default, but fail silently if it errors
                        match LocalSwarmDiscovery::new(self.secret_key.public()) {
                            Err(e) => {
                                tracing::error!("unable to start LocalSwarmDiscoveryService: {e:?}")
                            }
                            Ok(service) => {
                                discovery_services.push(Box::new(service));
                            }
                        }
                        ConcurrentDiscovery::from_services(discovery_services)
                    };
                    #[cfg(test)]
                    let discovery = ConcurrentDiscovery::from_services(vec![
                        // Enable DNS discovery by default
                        Box::new(DnsDiscovery::n0_dns()),
                        // Enable pkarr publishing by default
                        Box::new(PkarrPublisher::n0_dns(self.secret_key.clone())),
                    ]);
                    Some(Box::new(discovery))
                }
            };

            let endpoint = Endpoint::builder()
                .secret_key(self.secret_key.clone())
                .proxy_from_env()
                .keylog(self.keylog)
                .transport_config(transport_config)
                .concurrent_connections(MAX_CONNECTIONS)
                .relay_mode(self.relay_mode);
            let endpoint = match discovery {
                Some(discovery) => endpoint.discovery(discovery),
                None => endpoint,
            };
            let mut endpoint = match self.dns_resolver {
                Some(resolver) => endpoint.dns_resolver(resolver),
                None => endpoint,
            };

            #[cfg(any(test, feature = "test-utils"))]
            {
                endpoint =
                    endpoint.insecure_skip_relay_cert_verify(self.insecure_skip_relay_cert_verify);
            }

            let nodes_data_path = match self.storage {
                StorageConfig::Persistent(ref root) => {
                    let nodes_data_path = IrohPaths::PeerData.with_root(root);
                    let node_addrs = load_node_addrs(&nodes_data_path)
                        .await
                        .context("loading known node addresses")?;
                    endpoint = endpoint.known_nodes(node_addrs);
                    Some(nodes_data_path)
                }
                StorageConfig::Mem => None,
            };
            let bind_port = self.bind_port.unwrap_or(DEFAULT_BIND_PORT);
            (endpoint.bind(bind_port).await?, nodes_data_path)
        };
        trace!("created endpoint");

        let addr = endpoint.node_addr().await?;
        trace!("endpoint address: {addr:?}");

        // Initialize the gossip protocol.
        let gossip = Gossip::from_endpoint(endpoint.clone(), Default::default(), &addr.info);
        // Initialize the downloader.
        let downloader = Downloader::new(self.blobs_store.clone(), endpoint.clone(), lp.clone());

        // Spawn the docs engine, if enabled.
        // This returns None for DocsStorage::Disabled, otherwise Some(DocsEngine).
        let docs = DocsEngine::spawn(
            self.docs_storage,
            self.blobs_store.clone(),
            self.storage.default_author_storage(),
            endpoint.clone(),
            gossip.clone(),
            downloader.clone(),
        )
        .await?;
        let gossip_dispatcher = GossipDispatcher::new(gossip.clone());

        // Initialize the internal RPC connection.
        let (internal_rpc, controller) = quic_rpc::transport::flume::connection::<RpcService>(32);
        let internal_rpc = quic_rpc::transport::boxed::ServerEndpoint::new(internal_rpc);
        // box the controller. Boxing has a special case for the flume channel that avoids allocations,
        // so this has zero overhead.
        let controller = quic_rpc::transport::boxed::Connection::new(controller);
        let client = crate::client::Iroh::new(quic_rpc::RpcClient::new(controller.clone()));

        let inner = Arc::new(NodeInner {
            rpc_addr: self.rpc_addr,
            db: self.blobs_store,
            docs,
            endpoint,
            secret_key: self.secret_key,
            client,
            cancel_token: CancellationToken::new(),
            downloader,
            gossip,
            gossip_dispatcher,
            local_pool_handle: lp.handle().clone(),
        });

        let protocol_builder = ProtocolBuilder {
            inner,
            protocols: Default::default(),
            internal_rpc,
            external_rpc: self.rpc_endpoint,
            gc_policy: self.gc_policy,
            gc_done_callback: self.gc_done_callback,
<<<<<<< HEAD
            nodes_data_path,
=======
            local_pool: lp,
>>>>>>> b4506b2c
        };

        let protocol_builder = protocol_builder.register_iroh_protocols();

        Ok(protocol_builder)
    }
}

/// A node that is initialized but not yet spawned.
///
/// This is returned from [`Builder::build`] and may be used to register custom protocols with
/// [`Self::accept`]. It provides access to the services which are already started, the node's
/// endpoint and a client to the node.
///
/// Note that RPC calls performed with client returned from [`Self::client`] will not complete
/// until the node is spawned.
#[derive(derive_more::Debug)]
pub struct ProtocolBuilder<D> {
    inner: Arc<NodeInner<D>>,
    internal_rpc: IrohServerEndpoint,
    external_rpc: IrohServerEndpoint,
    protocols: ProtocolMap,
    #[debug("callback")]
    gc_done_callback: Option<Box<dyn Fn() + Send>>,
    gc_policy: GcPolicy,
<<<<<<< HEAD
    nodes_data_path: Option<PathBuf>,
=======
    local_pool: LocalPool,
>>>>>>> b4506b2c
}

impl<D: iroh_blobs::store::Store> ProtocolBuilder<D> {
    /// Registers a protocol handler for incoming connections.
    ///
    /// Use this to register custom protocols onto the iroh node. Whenever a new connection for
    /// `alpn` comes in, it is passed to this protocol handler.
    ///
    /// See the [`ProtocolHandler`] trait for details.
    ///
    /// Example usage:
    ///
    /// ```rust
    /// # use std::sync::Arc;
    /// # use anyhow::Result;
    /// # use futures_lite::future::Boxed as BoxedFuture;
    /// # use iroh::{node::{Node, ProtocolHandler}, net::endpoint::Connecting, client::Iroh};
    /// #
    /// # #[tokio::main]
    /// # async fn main() -> Result<()> {
    ///
    /// const MY_ALPN: &[u8] = b"my-protocol/1";
    ///
    /// #[derive(Debug)]
    /// struct MyProtocol {
    ///     client: Iroh
    /// }
    ///
    /// impl ProtocolHandler for MyProtocol {
    ///     fn accept(self: Arc<Self>, conn: Connecting) -> BoxedFuture<Result<()>> {
    ///         todo!();
    ///     }
    /// }
    ///
    /// let unspawned_node = Node::memory()
    ///     .build()
    ///     .await?;
    ///
    /// let client = unspawned_node.client().clone();
    /// let handler = MyProtocol { client };
    ///
    /// let node = unspawned_node
    ///     .accept(MY_ALPN, Arc::new(handler))
    ///     .spawn()
    ///     .await?;
    /// # node.shutdown().await?;
    /// # Ok(())
    /// # }
    /// ```
    ///
    ///
    pub fn accept(mut self, alpn: &'static [u8], handler: Arc<dyn ProtocolHandler>) -> Self {
        self.protocols.insert(alpn, handler);
        self
    }

    /// Returns a client to control this node over an in-memory channel.
    ///
    /// Note that RPC calls performed with the client will not complete until the node is
    /// spawned.
    pub fn client(&self) -> &crate::client::Iroh {
        &self.inner.client
    }

    /// Returns the [`Endpoint`] of the node.
    pub fn endpoint(&self) -> &Endpoint {
        &self.inner.endpoint
    }

    /// Returns the [`crate::blobs::store::Store`] used by the node.
    pub fn blobs_db(&self) -> &D {
        &self.inner.db
    }

    /// Returns a reference to the used [`LocalPoolHandle`].
    pub fn local_pool_handle(&self) -> &LocalPoolHandle {
        self.local_pool.handle()
    }

    /// Returns a reference to the [`Downloader`] used by the node.
    pub fn downloader(&self) -> &Downloader {
        &self.inner.downloader
    }

    /// Returns a reference to the [`Gossip`] handle used by the node.
    pub fn gossip(&self) -> &Gossip {
        &self.inner.gossip
    }

    /// Returns a protocol handler for an ALPN.
    ///
    /// This downcasts to the concrete type and returns `None` if the handler registered for `alpn`
    /// does not match the passed type.
    pub fn get_protocol<P: ProtocolHandler>(&self, alpn: &[u8]) -> Option<Arc<P>> {
        self.protocols.get_typed(alpn)
    }

    /// Registers the core iroh protocols (blobs, gossip, docs).
    fn register_iroh_protocols(mut self) -> Self {
        // Register blobs.
        let blobs_proto =
            BlobsProtocol::new(self.blobs_db().clone(), self.local_pool_handle().clone());
        self = self.accept(iroh_blobs::protocol::ALPN, Arc::new(blobs_proto));

        // Register gossip.
        let gossip = self.gossip().clone();
        self = self.accept(GOSSIP_ALPN, Arc::new(gossip));

        // Register docs, if enabled.
        if let Some(docs) = self.inner.docs.clone() {
            self = self.accept(DOCS_ALPN, Arc::new(docs));
        }

        self
    }

    /// Spawns the node and starts accepting connections.
    pub async fn spawn(self) -> Result<Node<D>> {
        let Self {
            inner,
            internal_rpc,
            external_rpc,
            protocols,
            gc_done_callback,
            gc_policy,
<<<<<<< HEAD
            nodes_data_path,
=======
            local_pool: rt,
>>>>>>> b4506b2c
        } = self;
        let protocols = Arc::new(protocols);
        let node_id = inner.endpoint.node_id();

        // Update the endpoint with our alpns.
        let alpns = protocols
            .alpns()
            .map(|alpn| alpn.to_vec())
            .collect::<Vec<_>>();
        if let Err(err) = inner.endpoint.set_alpns(alpns) {
            inner.shutdown(protocols).await;
            return Err(err);
        }

        // Spawn the main task and store it in the node for structured termination in shutdown.
        let fut = inner
            .clone()
            .run(
                external_rpc,
                internal_rpc,
                protocols.clone(),
                gc_policy,
                gc_done_callback,
<<<<<<< HEAD
                nodes_data_path,
=======
                rt,
>>>>>>> b4506b2c
            )
            .instrument(error_span!("node", me=%node_id.fmt_short()));
        let task = tokio::task::spawn(fut);

        let node = Node {
            inner,
            protocols,
            task: task.into(),
        };

        // Wait for a single direct address update, to make sure
        // we found at least one direct address.
        let wait_for_endpoints = {
            let node = node.clone();
            async move {
                tokio::time::timeout(ENDPOINT_WAIT, node.endpoint().direct_addresses().next())
                    .await
                    .context("waiting for endpoint")?
                    .context("no endpoints")?;
                Ok(())
            }
        };

        if let Err(err) = wait_for_endpoints.await {
            node.shutdown().await.ok();
            return Err(err);
        }

        Ok(node)
    }
}

/// Policy for garbage collection.
#[derive(Debug, Clone, Copy, PartialEq, Eq, Serialize, Deserialize)]
pub enum GcPolicy {
    /// Garbage collection is disabled.
    Disabled,
    /// Garbage collection is run at the given interval.
    Interval(Duration),
}

impl Default for GcPolicy {
    fn default() -> Self {
        Self::Interval(DEFAULT_GC_INTERVAL)
    }
}

const DEFAULT_RPC_PORT: u16 = 0x1337;
const MAX_RPC_CONNECTIONS: u32 = 16;
const MAX_RPC_STREAMS: u32 = 1024;

/// The default bind addr of the RPC .
pub const DEFAULT_RPC_ADDR: SocketAddr =
    SocketAddr::V4(SocketAddrV4::new(Ipv4Addr::LOCALHOST, DEFAULT_RPC_PORT));

/// Makes a an RPC endpoint that uses a QUIC transport
fn make_rpc_endpoint(
    secret_key: &SecretKey,
    mut rpc_addr: SocketAddr,
) -> Result<(QuinnServerEndpoint<RpcService>, u16)> {
    let mut transport_config = quinn::TransportConfig::default();
    transport_config
        .max_concurrent_bidi_streams(MAX_RPC_STREAMS.into())
        .max_concurrent_uni_streams(0u32.into());
    let mut server_config = iroh_net::endpoint::make_server_config(
        secret_key,
        vec![RPC_ALPN.to_vec()],
        Arc::new(transport_config),
        false,
    )?;
    server_config.concurrent_connections(MAX_RPC_CONNECTIONS);

    let rpc_quinn_endpoint = quinn::Endpoint::server(server_config.clone(), rpc_addr);
    let rpc_quinn_endpoint = match rpc_quinn_endpoint {
        Ok(ep) => ep,
        Err(err) => {
            if err.kind() == std::io::ErrorKind::AddrInUse {
                tracing::warn!(
                    "RPC port: {} already in use, switching to random port",
                    rpc_addr,
                );
                // Use a random port
                rpc_addr.set_port(0);
                quinn::Endpoint::server(server_config, rpc_addr)?
            } else {
                return Err(err.into());
            }
        }
    };

    let actual_rpc_port = rpc_quinn_endpoint.local_addr()?.port();
    let rpc_endpoint = QuinnServerEndpoint::<RpcService>::new(rpc_quinn_endpoint)?;

    Ok((rpc_endpoint, actual_rpc_port))
}<|MERGE_RESOLUTION|>--- conflicted
+++ resolved
@@ -456,16 +456,11 @@
 
     async fn build_inner(self) -> Result<ProtocolBuilder<D>> {
         trace!("building node");
-<<<<<<< HEAD
-        let lp = LocalPoolHandle::new(num_cpus::get());
-        let (endpoint, nodes_data_path) = {
-=======
         let lp = LocalPool::new(local_pool::Config {
             panic_mode: PanicMode::LogAndContinue,
             ..Default::default()
         });
-        let endpoint = {
->>>>>>> b4506b2c
+        let (endpoint, nodes_data_path) = {
             let mut transport_config = quinn::TransportConfig::default();
             transport_config
                 .max_concurrent_bidi_streams(MAX_STREAMS.try_into()?)
@@ -593,11 +588,8 @@
             external_rpc: self.rpc_endpoint,
             gc_policy: self.gc_policy,
             gc_done_callback: self.gc_done_callback,
-<<<<<<< HEAD
             nodes_data_path,
-=======
             local_pool: lp,
->>>>>>> b4506b2c
         };
 
         let protocol_builder = protocol_builder.register_iroh_protocols();
@@ -623,11 +615,8 @@
     #[debug("callback")]
     gc_done_callback: Option<Box<dyn Fn() + Send>>,
     gc_policy: GcPolicy,
-<<<<<<< HEAD
     nodes_data_path: Option<PathBuf>,
-=======
     local_pool: LocalPool,
->>>>>>> b4506b2c
 }
 
 impl<D: iroh_blobs::store::Store> ProtocolBuilder<D> {
@@ -753,11 +742,8 @@
             protocols,
             gc_done_callback,
             gc_policy,
-<<<<<<< HEAD
             nodes_data_path,
-=======
             local_pool: rt,
->>>>>>> b4506b2c
         } = self;
         let protocols = Arc::new(protocols);
         let node_id = inner.endpoint.node_id();
@@ -781,11 +767,8 @@
                 protocols.clone(),
                 gc_policy,
                 gc_done_callback,
-<<<<<<< HEAD
                 nodes_data_path,
-=======
                 rt,
->>>>>>> b4506b2c
             )
             .instrument(error_span!("node", me=%node_id.fmt_short()));
         let task = tokio::task::spawn(fut);
