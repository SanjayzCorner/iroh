--- conflicted
+++ resolved
@@ -642,30 +642,6 @@
 
         let timeout = Duration::from_secs(2);
 
-<<<<<<< HEAD
-        let dns_pkarr_server = DnsPkarrServer::run_with_origin(origin.clone()).await?;
-        let (relay_map, _relay_url, _relay_guard) = run_relay_server().await?;
-
-        let ep1 = ep_with_discovery(
-            relay_map.clone(),
-            dns_pkarr_server.nameserver,
-            &origin,
-            &dns_pkarr_server.pkarr_url,
-        )
-        .await?;
-        let ep2 = ep_with_discovery(
-            relay_map,
-            dns_pkarr_server.nameserver,
-            &origin,
-            &dns_pkarr_server.pkarr_url,
-        )
-        .await?;
-
-        // wait until our shared state received the update from pkarr publishing
-        dns_pkarr_server
-            .on_node(&ep1.node_id(), timeout)
-            .await?;
-=======
         let dns_pkarr_server = DnsPkarrServer::run().await?;
         let (relay_map, _relay_url, _relay_guard) = run_relay_server().await?;
 
@@ -674,7 +650,6 @@
 
         // wait until our shared state received the update from pkarr publishing
         dns_pkarr_server.on_node(&ep1.node_id(), timeout).await?;
->>>>>>> 65047279
 
         // we connect only by node id!
         let res = ep2.connect(ep1.node_id().into(), TEST_ALPN).await;
@@ -688,31 +663,11 @@
 
         let timeout = Duration::from_secs(2);
 
-<<<<<<< HEAD
-        let dns_pkarr_server = DnsPkarrServer::run_with_origin(origin.clone()).await?;
-        let (relay_map, _relay_url, _relay_guard) = run_relay_server().await?;
-
-        let ep1 = ep_with_discovery(
-            relay_map.clone(),
-            dns_pkarr_server.nameserver,
-            &origin,
-            &dns_pkarr_server.pkarr_url,
-        )
-        .await?;
-        let ep2 = ep_with_discovery(
-            relay_map,
-            dns_pkarr_server.nameserver,
-            &origin,
-            &dns_pkarr_server.pkarr_url,
-        )
-        .await?;
-=======
         let dns_pkarr_server = DnsPkarrServer::run().await?;
         let (relay_map, _relay_url, _relay_guard) = run_relay_server().await?;
 
         let ep1 = ep_with_discovery(&relay_map, &dns_pkarr_server).await?;
         let ep2 = ep_with_discovery(&relay_map, &dns_pkarr_server).await?;
->>>>>>> 65047279
 
         // wait until our shared state received the update from pkarr publishing
         dns_pkarr_server.on_node(&ep1.node_id(), timeout).await?;
