--- conflicted
+++ resolved
@@ -49,15 +49,9 @@
 pin-project = "1"
 pkarr = { version = "1.1.4", default-features = false, features = ["async", "relay"] }
 postcard = { version = "1", default-features = false, features = ["alloc", "use-std", "experimental-derive"] }
-<<<<<<< HEAD
 quinn = { version = "0.11" }
 quinn-proto = { version = "0.11" }
 quinn-udp = { version = "0.5" }
-=======
-quinn = { package = "iroh-quinn", version = "0.10.5" }
-quinn-proto = { package = "iroh-quinn-proto", version = "0.10.8" }
-quinn-udp = { package = "iroh-quinn-udp", version = "0.4.2" }
->>>>>>> eb74cf6a
 rand = "0.8"
 rand_core = "0.6.4"
 rcgen = "0.12"
