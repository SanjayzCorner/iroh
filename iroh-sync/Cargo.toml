[package]
name = "iroh-sync"
version = "0.14.0"
edition = "2021"
readme = "README.md"
description = "Iroh sync"
license = "MIT/Apache-2.0"
authors = ["n0 team"]
repository = "https://github.com/n0-computer/iroh"

# Sadly this also needs to be updated in .github/workflows/ci.yml
rust-version = "1.75"

[lints]
workspace = true

[dependencies]
anyhow = "1"
blake3 = { package = "iroh-blake3", version = "1.4.3"}
derive_more = { version = "1.0.0-beta.1", features = ["debug", "deref", "display", "from", "try_into", "into", "as_ref"] }
ed25519-dalek = { version = "2.0.0", features = ["serde", "rand_core"] }
flume = "0.11"
iroh-base = { version = "0.14.0", path = "../iroh-base" }
iroh-metrics = { version = "0.14.0", path = "../iroh-metrics", optional = true }
num_enum = "0.7"
postcard = { version = "1", default-features = false, features = ["alloc", "use-std", "experimental-derive"] }
rand = "0.8.5"
rand_core = "0.6.4"
serde = { version = "1.0.164", features = ["derive"] }
strum = { version = "0.25", features = ["derive"] }
bytes = { version = "1.4", features = ["serde"] }
hex = "0.4"
thiserror = "1"
tracing = "0.1"
tokio = { version = "1", features = ["sync"] }

# fs-store
redb = { version = "2.0.0" }
redb_v1  = { package = "redb", version = "1.5.1" }
tempfile = { version = "3.4" }

# net
iroh-net = { version = "0.14.0", optional = true, path = "../iroh-net" }
tokio-util = { version = "0.7", optional = true, features = ["codec", "io-util", "io"] }
tokio-stream = { version = "0.1", optional = true, features = ["sync"]}
quinn = { version = "0.10", optional = true }
<<<<<<< HEAD
futures-util = { version = "0.3.25", optional = true }
lru = "0.12"
=======
futures = { version = "0.3", optional = true }
self_cell = "1.0.3"
>>>>>>> 2dfd0aef

[dev-dependencies]
iroh-test = { path = "../iroh-test" }
rand_chacha = "0.3.1"
tokio = { version = "1", features = ["sync", "macros"] }
proptest = "1.2.0"
tempfile = "3.4"
test-strategy = "0.3.1"

[features]
default = ["net", "metrics"]
net = ["dep:iroh-net", "tokio/io-util", "dep:tokio-stream", "dep:tokio-util", "dep:quinn", "dep:futures-util"]
metrics = ["dep:iroh-metrics"]<|MERGE_RESOLUTION|>--- conflicted
+++ resolved
@@ -44,13 +44,9 @@
 tokio-util = { version = "0.7", optional = true, features = ["codec", "io-util", "io"] }
 tokio-stream = { version = "0.1", optional = true, features = ["sync"]}
 quinn = { version = "0.10", optional = true }
-<<<<<<< HEAD
 futures-util = { version = "0.3.25", optional = true }
 lru = "0.12"
-=======
-futures = { version = "0.3", optional = true }
 self_cell = "1.0.3"
->>>>>>> 2dfd0aef
 
 [dev-dependencies]
 iroh-test = { path = "../iroh-test" }
