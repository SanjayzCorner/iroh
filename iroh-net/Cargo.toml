--- conflicted
+++ resolved
@@ -20,12 +20,6 @@
 anyhow = { version = "1" }
 backoff = "0.4.0"
 bytes = "1"
-<<<<<<< HEAD
-clap = { version = "4", features = ["derive"], optional = true }
-curve25519-dalek = "4.0.0"
-data-encoding = "2.3.3"
-=======
->>>>>>> 600393b3
 default-net = "0.20"
 der = { version = "0.7", features = ["alloc", "derive"] }
 derive_more = { version = "1.0.0-beta.1", features = ["debug", "display", "from", "try_into", "deref"] }
@@ -33,24 +27,15 @@
 futures = "0.3.25"
 governor = "0.6.0"
 hex = "0.4.3"
-<<<<<<< HEAD
-=======
 hickory-proto = "0.24.0"
->>>>>>> 600393b3
 hickory-resolver = "0.24.0"
 hostname = "0.3.1"
 http = "1"
 http-body-util = "0.1.0"
 hyper = { version = "1", features = ["server", "client", "http1"] }
 hyper-util = "0.1.1"
-<<<<<<< HEAD
-igd = { version = "0.12.1", features = ["aio"] }
-iroh-base = { version = "0.12.0", path = "../iroh-base", features = ["key"] }
-iroh-metrics = { version = "0.12.0", path = "../iroh-metrics", default-features = false }
-=======
 igd-next = { version = "0.14.3", features = ["aio_tokio"] }
 iroh-base = { version = "0.14.0", path = "../iroh-base", features = ["key"] }
->>>>>>> 600393b3
 libc = "0.2.139"
 num_enum = "0.7"
 once_cell = "1.18.0"
@@ -63,18 +48,10 @@
 rand = "0.8"
 rand_core = "0.6.4"
 rcgen = "0.11"
-regex = { version = "1.7.1", optional = true }
 reqwest = { version = "0.11.19", default-features = false, features = ["rustls-tls"] }
 ring = "0.17"
 rustls = { version = "0.21", default-features = false, features = ["dangerous_configuration"] }
-rustls-pemfile = { version = "1.0.2", optional = true }
 serde = { version = "1", features = ["derive", "rc"] }
-<<<<<<< HEAD
-serde_bytes = "0.11.12"
-serde_with = { version = "3.3", optional = true }
-serdect = "0.2.0"
-=======
->>>>>>> 600393b3
 smallvec = "1.11.1"
 socket2 = "0.5.3"
 stun-rs = "0.1.5"
@@ -85,12 +62,7 @@
 tokio-rustls = { version = "0.24" }
 tokio-rustls-acme = { version = "0.3" }
 tokio-util = { version = "0.7", features = ["io-util", "io", "codec"] }
-toml = { version = "0.8", optional = true }
 tracing = "0.1"
-<<<<<<< HEAD
-tracing-subscriber = { version = "0.3", features = ["env-filter"], optional = true }
-=======
->>>>>>> 600393b3
 url = { version = "2.4", features = ["serde"] }
 watchable = "1.1.2"
 webpki = { package = "rustls-webpki", version = "0.101.4", features = ["std"] }
@@ -98,8 +70,6 @@
 x509-parser = "0.15"
 z32 = "1.0.3"
 
-<<<<<<< HEAD
-=======
 # iroh-relay
 clap = { version = "4", features = ["derive"], optional = true }
 regex = { version = "1.7.1", optional = true }
@@ -112,7 +82,6 @@
 iroh-metrics = { version = "0.14.0", path = "../iroh-metrics", default-features = false }
 strum = { version = "0.26.2", features = ["derive"] }
 
->>>>>>> 600393b3
 [target.'cfg(any(target_os = "linux", target_os = "android"))'.dependencies]
 netlink-packet-core = "0.7.0"
 netlink-packet-route = "0.17.0"
