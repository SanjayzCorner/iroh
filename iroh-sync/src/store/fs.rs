--- conflicted
+++ resolved
@@ -173,15 +173,11 @@
 
 impl Store {
     /// Create a new replica for `namespace` and persist in this store.
-<<<<<<< HEAD
     pub fn new_replica<C: ContentStore>(
         &self,
         namespace: NamespaceSecret,
         content_store: C,
-    ) -> Result<Replica<Instance, C>> {
-=======
-    pub fn new_replica(&self, namespace: NamespaceSecret) -> Result<Replica<StoreInstance>> {
->>>>>>> 2bb7bd51
+    ) -> Result<Replica<StoreInstance, C>> {
         let id = namespace.id();
         self.import_namespace(namespace.into())?;
         self.open_replica(&id, content_store).map_err(Into::into)
@@ -905,10 +901,7 @@
 #[cfg(test)]
 mod tests {
     use crate::ranger::Store as _;
-<<<<<<< HEAD
     use crate::{NamespaceSecret, NoopContentStore};
-=======
->>>>>>> 2bb7bd51
 
     use super::*;
 
