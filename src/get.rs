//! The client side API
//!
//! The main entry point is [`run`]. This function takes callbacks that will
//! be invoked when blobs or collections are received. It is up to the caller
//! to store the received data.
use std::error::Error;
use std::fmt::{self, Debug};
use std::io;
use std::net::{Ipv4Addr, Ipv6Addr, SocketAddr, SocketAddrV4, SocketAddrV6};
use std::sync::Arc;
use std::time::{Duration, Instant};

use crate::blobs::Collection;
<<<<<<< HEAD
use crate::hp::cfg::DERP_MAGIC_IP;
use crate::hp::derp::DerpMap;
use crate::hp::{cfg, netmap};
use crate::net::subnet::{same_subnet_v4, same_subnet_v6};
use crate::protocol::{
    read_bao_encoded, read_lp, write_lp, AuthToken, Handshake, Request, Res, Response,
};
=======
use crate::protocol::{write_lp, AnyGetRequest, AuthToken, Handshake, RangeSpecSeq};
>>>>>>> d14be2fb
use crate::provider::Ticket;
use crate::tls::{self, Keypair, PeerId};
use crate::tokio_util::{TrackingReader, TrackingWriter};
use crate::IROH_BLOCK_SIZE;
use anyhow::{anyhow, Context, Result};
use bao_tree::io::error::DecodeError;
use bao_tree::io::DecodeResponseItem;
use bao_tree::outboard::PreOrderMemOutboard;
use bao_tree::{ByteNum, ChunkNum};
use bytes::BytesMut;
use default_net::Interface;
use futures::StreamExt;
use postcard::experimental::max_size::MaxSize;
use quinn::RecvStream;
use range_collections::RangeSet2;
use std::path::{Path, PathBuf};
use tokio::io::{AsyncWrite, AsyncWriteExt};
use tracing::{debug, error};

pub use crate::util::Hash;

/// Default provider address.
///
/// As [`SocketAddr::from`] is not `const fn` this still needs to be passed to this
/// constructor.
pub const DEFAULT_PROVIDER_ADDR: (Ipv4Addr, u16) = crate::provider::DEFAULT_BIND_ADDR;

/// Options for the client
#[derive(Clone, Debug)]
pub struct Options {
    /// The address to connect to
    pub addr: SocketAddr,
    /// The peer id to expect
    pub peer_id: Option<PeerId>,
    /// Whether to log the SSL keys when `SSLKEYLOGFILE` environment variable is set.
    pub keylog: bool,
    /// The configuration of the derp services.
    pub derp_map: Option<DerpMap>,
}

impl Default for Options {
    fn default() -> Self {
        Options {
            addr: SocketAddr::from(DEFAULT_PROVIDER_ADDR),
            peer_id: None,
            keylog: false,
            derp_map: None,
        }
    }
}

/// Create a quinn client endpoint
pub async fn make_client_endpoint(
    bind_addr: SocketAddr,
    peer_id: Option<PeerId>,
    alpn_protocols: Vec<Vec<u8>>,
    keylog: bool,
    derp_map: Option<DerpMap>,
) -> Result<(quinn::Endpoint, crate::hp::magicsock::Conn)> {
    let keypair = Keypair::generate();

    let tls_client_config = tls::make_client_config(&keypair, peer_id, alpn_protocols, keylog)?;
    let mut client_config = quinn::ClientConfig::new(Arc::new(tls_client_config));

    let conn = crate::hp::magicsock::Conn::new(crate::hp::magicsock::Options {
        port: bind_addr.port(),
        private_key: keypair.secret().clone().into(),
        ..Default::default()
    })
    .await?;
    conn.set_derp_map(derp_map).await?;

    let mut endpoint = quinn::Endpoint::new_with_abstract_socket(
        quinn::EndpointConfig::default(),
        None,
        conn.clone(),
        Arc::new(quinn::TokioRuntime),
    )?;

    let mut transport_config = quinn::TransportConfig::default();
    transport_config.keep_alive_interval(Some(Duration::from_secs(1)));
    client_config.transport_config(Arc::new(transport_config));

    endpoint.set_default_client_config(client_config);
    Ok((endpoint, conn))
}

/// Establishes a QUIC connection to the provided peer.
pub async fn dial_peer(opts: Options) -> Result<quinn::Connection> {
    let bind_addr = match opts.addr.is_ipv6() {
        true => SocketAddrV6::new(Ipv6Addr::UNSPECIFIED, 0, 0, 0).into(),
        false => SocketAddrV4::new(Ipv4Addr::UNSPECIFIED, 0).into(),
    };
    let (endpoint, magicsock) = make_client_endpoint(
        bind_addr,
        opts.peer_id,
        vec![tls::P2P_ALPN.to_vec()],
        false,
        opts.derp_map,
    )
    .await?;

    // Only a single peer in our network currently.
    let peer_id = opts.peer_id.expect("need peer");
    let node_key: crate::hp::key::node::PublicKey = peer_id.into();
    const DEFAULT_DERP_REGION: u16 = 1;

    magicsock
        .set_network_map(netmap::NetworkMap {
            peers: vec![cfg::Node {
                name: None,
                addresses: vec![opts.addr.ip()],
                key: node_key.clone(),
                endpoints: vec![opts.addr],
                derp: Some(SocketAddr::new(DERP_MAGIC_IP, DEFAULT_DERP_REGION)),
                created: Instant::now(),
                hostinfo: crate::hp::hostinfo::Hostinfo::new(),
                keep_alive: false,
                expired: false,
                online: None,
                last_seen: None,
            }],
        })
        .await?;

    let addr = magicsock
        .get_mapping_addr(&node_key)
        .await
        .expect("just inserted");
    debug!("connecting to {}: (via {} - {})", peer_id, addr, opts.addr);
    let connect = endpoint.connect(addr, "localhost")?;
    let connection = connect.await.context("failed connecting to provider")?;

    Ok(connection)
}

/// Stats about the transfer.
#[derive(Debug, Clone, PartialEq, Eq)]
pub struct Stats {
    /// The number of bytes written
    pub bytes_written: u64,
    /// The number of bytes read
    pub bytes_read: u64,
    /// The time it took to transfer the data
    pub elapsed: Duration,
}

impl Stats {
    /// Transfer rate in megabits per second
    pub fn mbits(&self) -> f64 {
        let data_len_bit = self.bytes_read * 8;
        data_len_bit as f64 / (1000. * 1000.) / self.elapsed.as_secs_f64()
    }
}

/// Gets a collection and all its blobs using a [`Ticket`].
pub async fn run_ticket(
    ticket: &Ticket,
    request: AnyGetRequest,
    keylog: bool,
    max_concurrent: u8,
<<<<<<< HEAD
    derp_map: Option<DerpMap>,
    on_connected: A,
    on_collection: B,
    on_blob: C,
) -> Result<Stats>
where
    A: FnOnce() -> FutA,
    FutA: Future<Output = Result<()>>,
    B: FnOnce(&Collection) -> FutB,
    FutB: Future<Output = Result<()>>,
    C: FnMut(Hash, DataStream, String) -> FutC,
    FutC: Future<Output = Result<DataStream>>,
{
    let start = Instant::now();
    let connection = dial_ticket(ticket, keylog, max_concurrent.into(), derp_map).await?;
    run_connection(
        connection,
        ticket.hash(),
        ticket.token(),
        start,
        on_connected,
        on_collection,
        on_blob,
    )
    .await
=======
) -> Result<get_response_machine::AtInitial> {
    let connection = dial_ticket(ticket, keylog, max_concurrent.into()).await?;
    Ok(run_connection(connection, request, ticket.token()))
>>>>>>> d14be2fb
}

async fn dial_ticket(
    ticket: &Ticket,
    keylog: bool,
    max_concurrent: usize,
    derp_map: Option<DerpMap>,
) -> Result<quinn::Connection> {
    // Sort the interfaces to make sure local ones are at the front of the list.
    let interfaces = default_net::get_interfaces();
    let (mut addrs, other_addrs) = ticket
        .addrs()
        .iter()
        .partition::<Vec<_>, _>(|addr| is_same_subnet(addr, &interfaces));
    addrs.extend(other_addrs);

    let mut conn_stream = futures::stream::iter(addrs)
        .map(|addr| {
            let opts = Options {
                addr,
                peer_id: Some(ticket.peer()),
                keylog,
                derp_map: derp_map.clone(),
            };
            dial_peer(opts)
        })
        .buffer_unordered(max_concurrent);
    while let Some(res) = conn_stream.next().await {
        match res {
            Ok(conn) => return Ok(conn),
            Err(_) => continue,
        }
    }
    Err(anyhow!("Failed to establish connection to peer"))
}

fn is_same_subnet(addr: &SocketAddr, interfaces: &[Interface]) -> bool {
    for interface in interfaces {
        match addr {
            SocketAddr::V4(peer_addr) => {
                for net in interface.ipv4.iter() {
                    if same_subnet_v4(net.addr, *peer_addr.ip(), net.prefix_len) {
                        return true;
                    }
                }
            }
            SocketAddr::V6(peer_addr) => {
                for net in interface.ipv6.iter() {
                    if same_subnet_v6(net.addr, *peer_addr.ip(), net.prefix_len) {
                        return true;
                    }
                }
            }
        }
    }
    false
}

/// Finite state machine for get responses
///
#[doc = include_str!("../docs/img/get_machine.drawio.svg")]
pub mod get_response_machine {
    use std::result;

    use crate::protocol::{read_lp, GetRequest};

    use super::*;

    use bao_tree::io::{
        fsm::{
            AsyncSliceWriter, Handle, ResponseDecoderReading, ResponseDecoderReadingNext,
            ResponseDecoderStart,
        },
        Leaf, Parent,
    };
    use derive_more::From;
    use ouroboros::self_referencing;

    #[self_referencing]
    struct RangesIterInner {
        owner: RangeSpecSeq,
        #[borrows(owner)]
        #[covariant]
        iter: crate::protocol::NonEmptyRequestRangeSpecIter<'this>,
    }

    /// Owned iterator for the ranges in a request
    ///
    /// We need an owned iterator for a fsm style API, otherwise we would have
    /// to drag a lifetime around every single state.
    struct RangesIter(RangesIterInner);

    impl fmt::Debug for RangesIter {
        fn fmt(&self, f: &mut fmt::Formatter<'_>) -> fmt::Result {
            f.debug_struct("RangesIter").finish()
        }
    }

    impl RangesIter {
        pub fn new(owner: RangeSpecSeq) -> Self {
            Self(RangesIterInner::new(owner, |owner| owner.iter_non_empty()))
        }
    }

    impl Iterator for RangesIter {
        type Item = (u64, RangeSet2<ChunkNum>);

        fn next(&mut self) -> Option<Self::Item> {
            self.0.with_iter_mut(|iter| {
                iter.next()
                    .map(|(offset, ranges)| (offset, ranges.to_chunk_ranges()))
            })
        }
    }

    /// Initial state of the get response machine
    #[derive(Debug)]
    pub struct AtInitial {
        connection: quinn::Connection,
        request: AnyGetRequest,
        auth_token: AuthToken,
    }

    impl AtInitial {
        /// Create a new get response
        ///
        /// `connection` is an existing connection
        /// `request` is the request to be sent
        /// `auth_token` is the auth token for the request
        pub fn new(
            connection: quinn::Connection,
            request: AnyGetRequest,
            auth_token: AuthToken,
        ) -> Self {
            Self {
                connection,
                request,
                auth_token,
            }
        }

        /// Initiate a new bidi stream to use for the get response
        pub async fn next(self) -> Result<AtConnected, quinn::ConnectionError> {
            let start = Instant::now();
            let (writer, reader) = self.connection.open_bi().await?;
            let reader = TrackingReader::new(reader);
            let writer = TrackingWriter::new(writer);
            Ok(AtConnected {
                start,
                reader,
                writer,
                request: self.request,
                auth_token: self.auth_token,
            })
        }
    }

    /// State of the get response machine after the handshake has been sent
    #[derive(Debug)]
    pub struct AtConnected {
        start: Instant,
        reader: TrackingReader<quinn::RecvStream>,
        writer: TrackingWriter<quinn::SendStream>,
        request: AnyGetRequest,
        auth_token: AuthToken,
    }

    /// Possible next states after the handshake has been sent
    #[derive(Debug, From)]
    pub enum ConnectedNext {
        /// First response is a collection
        StartCollection(AtStartCollection),
        /// First response is a child
        StartChild(AtStartChild),
        /// Request is empty
        Closing(AtClosing),
    }

    impl AtConnected {
        /// Send the request and move to the next state
        ///
        /// The next state will be either `Start` or `StartCollection` depending on whether
        /// the request requests part of the collection or not.
        ///
        /// If the request is empty, this can also move directly to `Finished`.
        pub async fn next(self) -> Result<ConnectedNext, GetResponseError> {
            let Self {
                start,
                mut reader,
                mut writer,
                request,
                auth_token,
            } = self;
            let mut out_buffer = BytesMut::zeroed(Handshake::POSTCARD_MAX_SIZE);

            // 1. Send Handshake
            {
                debug!("sending handshake");
                let handshake = Handshake::new(auth_token);
                let used = postcard::to_slice(&handshake, &mut out_buffer)?;
                write_lp(&mut writer, used).await?;
            }

            // 2. Send Request
            {
                debug!("sending request");
                // wrap the get request in a request so we can serialize it
                let request_bytes = postcard::to_stdvec(&request)?;
                write_lp(&mut writer, &request_bytes).await?;
            }

            // 3. Finish writing before expecting a response
            let (mut writer, bytes_written) = writer.into_parts();
            writer.finish().await?;

            // 3. Turn a possible custom request into a get request
            let request = match request {
                AnyGetRequest::Get(get_request) => {
                    // we already have a get request, just return it
                    get_request
                }
                AnyGetRequest::CustomGet(_) => {
                    // we sent a custom request, so we need the actual GetRequest from the response
                    let mut buffer = BytesMut::new();
                    let response = read_lp(&mut reader, &mut buffer)
                        .await?
                        .context("unexpected EOF when reading response to custom get request")?;
                    postcard::from_bytes::<GetRequest>(&response).context(
                        "unable to deserialize response to custom get request as get request",
                    )?
                }
            };
            let hash = request.hash;
            let ranges_iter = RangesIter::new(request.ranges);
            // this is in a box so we don't have to memcpy it on every state transition
            let mut misc = Box::new(Misc {
                start,
                bytes_written,
                ranges_iter,
            });
            Ok(match misc.ranges_iter.next() {
                Some((offset, ranges)) => {
                    if offset == 0 {
                        AtStartCollection {
                            reader,
                            ranges,
                            misc,
                            hash,
                        }
                        .into()
                    } else {
                        AtStartChild {
                            reader,
                            ranges,
                            misc,
                            child_offset: offset - 1,
                        }
                        .into()
                    }
                }
                None => AtClosing::new(misc, reader).into(),
            })
        }
    }

    /// State of the get response when we start reading a collection
    #[derive(Debug)]
    pub struct AtStartCollection {
        ranges: RangeSet2<ChunkNum>,
        reader: TrackingReader<quinn::RecvStream>,
        misc: Box<Misc>,
        hash: Hash,
    }

    /// State of the get response when we start reading a child
    #[derive(Debug)]
    pub struct AtStartChild {
        ranges: RangeSet2<ChunkNum>,
        reader: TrackingReader<quinn::RecvStream>,
        misc: Box<Misc>,
        child_offset: u64,
    }

    impl AtStartChild {
        /// The offset of the child we are currently reading
        ///
        /// This must be used to determine the hash needed to call next.
        /// If this is larger than the number of children in the collection,
        /// you can call finish to stop reading the response.
        pub fn child_offset(&self) -> u64 {
            self.child_offset
        }

        /// The ranges we have requested for the child
        pub fn ranges(&self) -> &RangeSet2<ChunkNum> {
            &self.ranges
        }

        /// Go into the next state, reading the header
        ///
        /// This requires passing in the hash of the child for validation
        pub fn next(self, hash: Hash) -> AtBlobHeader {
            let stream = ResponseDecoderStart::<TrackingReader<RecvStream>>::new(
                hash.into(),
                self.ranges,
                IROH_BLOCK_SIZE,
                self.reader,
            );
            AtBlobHeader {
                stream,
                misc: self.misc,
            }
        }

        /// Finish the get response without reading further
        ///
        /// This is used if you know that there are no more children from having
        /// read the collection, or when you want to stop reading the response
        /// early.
        pub fn finish(self) -> AtClosing {
            AtClosing::new(self.misc, self.reader)
        }
    }

    impl AtStartCollection {
        /// The ranges we have requested for the child
        pub fn ranges(&self) -> &RangeSet2<ChunkNum> {
            &self.ranges
        }

        /// Go into the next state, reading the header
        ///
        /// For the collection we already know the hash, since it was part of the request
        pub fn next(self) -> AtBlobHeader {
            let stream = ResponseDecoderStart::new(
                self.hash.into(),
                self.ranges,
                IROH_BLOCK_SIZE,
                self.reader,
            );
            AtBlobHeader {
                stream,
                misc: self.misc,
            }
        }

        /// Finish the get response without reading further
        pub fn finish(self) -> AtClosing {
            AtClosing::new(self.misc, self.reader)
        }
    }

    /// State before reading a size header
    #[derive(Debug)]
    pub struct AtBlobHeader {
        stream: ResponseDecoderStart<TrackingReader<RecvStream>>,
        misc: Box<Misc>,
    }

    impl AtBlobHeader {
        /// Read the size header, returning it and going into the `Content` state.
        pub async fn next(self) -> Result<(AtBlobContent, u64), io::Error> {
            let (stream, size) = self.stream.next().await?;
            Ok((
                AtBlobContent {
                    stream,
                    misc: self.misc,
                },
                size,
            ))
        }

        /// Drain the response and throw away the result
        pub async fn drain(self) -> result::Result<AtEndBlob, DecodeError> {
            let (mut content, _size) = self.next().await?;
            loop {
                match content.next().await {
                    BlobContentNext::More((content1, Ok(_))) => {
                        content = content1;
                    }
                    BlobContentNext::More((_, Err(e))) => {
                        return Err(e);
                    }
                    BlobContentNext::Done(end) => {
                        return Ok(end);
                    }
                }
            }
        }

        /// Concatenate the response into a writer
        ///
        /// When requesting an entire blob, this is identical to writing the blob
        /// to the writer.
        ///
        /// When requesting only ranges, this concatenates the ranges without
        /// keeping gaps.
        pub async fn concatenate<W: AsyncWrite + Unpin, OW: FnMut(u64, usize)>(
            self,
            res: W,
            on_write: OW,
        ) -> result::Result<AtEndBlob, DecodeError> {
            let (curr, _size) = self.next().await?;
            curr.concatenate(res, on_write).await
        }

        /// Write the entire blob to a slice writer, optionally also writing
        /// an outboard.
        pub async fn write_all_with_outboard<
            D: AsyncSliceWriter,
            O: AsyncSliceWriter,
            OW: FnMut(u64, usize),
        >(
            self,
            outboard: &mut Option<Handle<O>>,
            data: &mut Handle<D>,
            on_write: OW,
        ) -> result::Result<AtEndBlob, DecodeError> {
            let (content, size) = self.next().await?;
            if let Some(o) = outboard.as_mut() {
                o.write_array_at(0, size.to_le_bytes()).await?;
            }
            content
                .write_all_with_outboard(outboard, data, on_write)
                .await
        }
    }

    /// State while we are reading content
    #[derive(Debug)]
    pub struct AtBlobContent {
        stream: ResponseDecoderReading<TrackingReader<RecvStream>>,
        misc: Box<Misc>,
    }

    /// Bao content item
    #[derive(Debug)]
    pub enum BaoContentItem {
        /// A parent node
        Parent(Parent),
        /// A leaf node containing data
        Leaf(Leaf),
    }

    impl TryFrom<DecodeResponseItem> for BaoContentItem {
        type Error = bao_tree::io::Header;

        fn try_from(item: DecodeResponseItem) -> result::Result<Self, Self::Error> {
            match item {
                DecodeResponseItem::Parent(p) => Ok(BaoContentItem::Parent(p)),
                DecodeResponseItem::Leaf(l) => Ok(BaoContentItem::Leaf(l)),
                DecodeResponseItem::Header(h) => Err(h),
            }
        }
    }

    /// The next state after reading a content item
    #[derive(Debug, From)]
    pub enum BlobContentNext {
        /// We expect more content
        More((AtBlobContent, result::Result<BaoContentItem, DecodeError>)),
        /// We are done with this blob
        Done(AtEndBlob),
    }

    impl AtBlobContent {
        /// Read the next item, either content, an error, or the end of the blob
        pub async fn next(self) -> BlobContentNext {
            match self.stream.next().await {
                ResponseDecoderReadingNext::More((stream, res)) => {
                    let next = Self { stream, ..self };
                    let res = res.map(|x| x.try_into().unwrap());
                    (next, res).into()
                }
                ResponseDecoderReadingNext::Done(stream) => AtEndBlob {
                    stream,
                    misc: self.misc,
                }
                .into(),
            }
        }

        /// Write the entire blob to a slice writer, optionally also writing
        /// an outboard.
        pub async fn write_all_with_outboard<D, O, OW>(
            self,
            outboard: &mut Option<Handle<O>>,
            data: &mut Handle<D>,
            mut on_write: OW,
        ) -> result::Result<AtEndBlob, DecodeError>
        where
            D: AsyncSliceWriter,
            O: AsyncSliceWriter,
            OW: FnMut(u64, usize),
        {
            let mut content = self;
            loop {
                match content.next().await {
                    BlobContentNext::More((content1, item)) => {
                        content = content1;
                        match item? {
                            BaoContentItem::Parent(parent) => {
                                if let Some(outboard) = outboard.as_mut() {
                                    let offset = parent.node.post_order_offset() * 64 + 8;
                                    let (l_hash, r_hash) = parent.pair;
                                    outboard.write_array_at(offset, *l_hash.as_bytes()).await?;
                                    outboard
                                        .write_array_at(offset + 32, *r_hash.as_bytes())
                                        .await?;
                                }
                            }
                            BaoContentItem::Leaf(leaf) => {
                                on_write(leaf.offset.0, leaf.data.len());
                                data.write_at(leaf.offset.0, leaf.data).await?;
                            }
                        }
                    }
                    BlobContentNext::Done(end) => {
                        return Ok(end);
                    }
                }
            }
        }

        /// Concatenate the entire blob into a writer
        pub async fn concatenate<W: AsyncWrite + Unpin, OW: FnMut(u64, usize)>(
            self,
            mut res: W,
            mut on_write: OW,
        ) -> result::Result<AtEndBlob, DecodeError> {
            let mut content = self;
            let done = loop {
                let item;
                (content, item) = match content.next().await {
                    BlobContentNext::More(x) => x,
                    BlobContentNext::Done(x) => break x,
                };
                if let BaoContentItem::Leaf(leaf) = item? {
                    on_write(leaf.offset.0, leaf.data.len());
                    res.write_all(&leaf.data).await?;
                }
            };
            Ok(done)
        }
    }

    /// State after we have read all the content for a blob
    #[derive(Debug)]
    pub struct AtEndBlob {
        stream: TrackingReader<RecvStream>,
        misc: Box<Misc>,
    }

    /// The next state after the end of a blob
    #[derive(Debug, From)]
    pub enum EndBlobNext {
        /// Response is expected to have more children
        MoreChildren(AtStartChild),
        /// No more children expected
        Closing(AtClosing),
    }

    impl AtEndBlob {
        /// Read the next child, or finish
        pub fn next(mut self) -> EndBlobNext {
            if let Some((offset, ranges)) = self.misc.ranges_iter.next() {
                AtStartChild {
                    reader: self.stream,
                    child_offset: offset - 1,
                    ranges,
                    misc: self.misc,
                }
                .into()
            } else {
                AtClosing::new(self.misc, self.stream).into()
            }
        }
    }

    /// State when finishing the get response
    #[derive(Debug)]
    pub struct AtClosing {
        misc: Box<Misc>,
        reader: TrackingReader<RecvStream>,
    }

    impl AtClosing {
        fn new(misc: Box<Misc>, reader: TrackingReader<RecvStream>) -> Self {
            Self { misc, reader }
        }

        /// Finish the get response, returning statistics
        pub async fn next(self) -> result::Result<Stats, io::Error> {
            // Shut down the stream
            let (mut reader, bytes_read) = self.reader.into_parts();
            if let Some(chunk) = reader.read_chunk(8, false).await? {
                reader.stop(0u8.into()).ok();
                error!("Received unexpected data from the provider: {chunk:?}");
            }
            Ok(Stats {
                elapsed: self.misc.start.elapsed(),
                bytes_written: self.misc.bytes_written,
                bytes_read,
            })
        }
    }

    /// Stuff we need to hold on to while going through the machine states
    #[derive(Debug)]
    struct Misc {
        /// start time for statistics
        start: Instant,
        /// bytes written for statistics
        bytes_written: u64,
        /// iterator over the ranges of the collection and the children
        ranges_iter: RangesIter,
    }
}

/// Dial a peer and run a get request
pub async fn run(
    request: AnyGetRequest,
    auth_token: AuthToken,
    opts: Options,
) -> anyhow::Result<get_response_machine::AtInitial> {
    let connection = dial_peer(opts).await?;
    Ok(run_connection(connection, request, auth_token))
}

/// Do a get request and return a stream of responses
pub fn run_connection(
    connection: quinn::Connection,
    request: AnyGetRequest,
    auth_token: AuthToken,
) -> get_response_machine::AtInitial {
    get_response_machine::AtInitial::new(connection, request, auth_token)
}

/// Error when processing a response
#[derive(thiserror::Error, Debug)]
pub enum GetResponseError {
    /// Error when opening a stream
    #[error("connection: {0}")]
    Connection(#[from] quinn::ConnectionError),
    /// Error when writing the handshake or request to the stream
    #[error("write: {0}")]
    Write(#[from] quinn::WriteError),
    /// Error when reading from the stream
    #[error("read: {0}")]
    Read(#[from] quinn::ReadError),
    /// Error when decoding, e.g. hash mismatch
    #[error("decode: {0}")]
    Decode(bao_tree::io::error::DecodeError),
    /// A generic error
    #[error("generic: {0}")]
    Generic(anyhow::Error),
}

impl From<postcard::Error> for GetResponseError {
    fn from(cause: postcard::Error) -> Self {
        Self::Generic(cause.into())
    }
}

impl From<bao_tree::io::error::DecodeError> for GetResponseError {
    fn from(cause: bao_tree::io::error::DecodeError) -> Self {
        match cause {
            bao_tree::io::error::DecodeError::Io(cause) => {
                // try to downcast to specific quinn errors
                if let Some(source) = cause.source() {
                    if let Some(error) = source.downcast_ref::<quinn::ConnectionError>() {
                        return Self::Connection(error.clone());
                    }
                    if let Some(error) = source.downcast_ref::<quinn::ReadError>() {
                        return Self::Read(error.clone());
                    }
                    if let Some(error) = source.downcast_ref::<quinn::WriteError>() {
                        return Self::Write(error.clone());
                    }
                }
                Self::Generic(cause.into())
            }
            _ => Self::Decode(cause),
        }
    }
}

impl From<anyhow::Error> for GetResponseError {
    fn from(cause: anyhow::Error) -> Self {
        Self::Generic(cause)
    }
}

/// Create a pathbuf from a name.
pub fn pathbuf_from_name(name: &str) -> PathBuf {
    let mut path = PathBuf::new();
    for part in name.split('/') {
        path.push(part);
    }
    path
}

/// Get missing range for a single file, given a temp and target directory
///
/// This will check missing ranges from the outboard, but for the data file itself
/// just use the length of the file.
pub fn get_missing_range(
    hash: &Hash,
    name: &str,
    temp_dir: &Path,
    target_dir: &Path,
) -> io::Result<RangeSpecSeq> {
    if target_dir.exists() && !temp_dir.exists() {
        // target directory exists yet does not contain the temp dir
        // refuse to continue
        return Err(io::Error::new(
            io::ErrorKind::Other,
            "Target directory exists but does not contain temp directory",
        ));
    }
    let range = get_missing_range_impl(hash, name, temp_dir, target_dir)?;
    let spec = RangeSpecSeq::new(vec![range]);
    Ok(spec)
}

/// Get missing range for a single file
fn get_missing_range_impl(
    hash: &Hash,
    name: &str,
    temp_dir: &Path,
    target_dir: &Path,
) -> io::Result<RangeSet2<ChunkNum>> {
    let paths = FilePaths::new(hash, name, temp_dir, target_dir);
    Ok(if paths.is_final() {
        tracing::debug!("Found final file: {:?}", paths.target);
        // we assume that the file is correct
        RangeSet2::empty()
    } else if paths.is_incomplete() {
        tracing::debug!("Found incomplete file: {:?}", paths.temp);
        // we got incomplete data
        let outboard = std::fs::read(&paths.outboard)?;
        let outboard = PreOrderMemOutboard::new((*hash).into(), IROH_BLOCK_SIZE, outboard, false);
        match outboard {
            Ok(outboard) => {
                // compute set of valid ranges from the outboard and the file
                //
                // We assume that the file is correct and does not contain holes.
                // Otherwise, we would have to rehash the file.
                //
                // Do a quick check of the outboard in case something went wrong when writing.
                let mut valid = bao_tree::outboard::valid_ranges(&outboard)?;
                let valid_from_file =
                    RangeSet2::from(..ByteNum(paths.temp.metadata()?.len()).full_chunks());
                tracing::debug!("valid_from_file: {:?}", valid_from_file);
                tracing::debug!("valid_from_outboard: {:?}", valid);
                valid &= valid_from_file;
                RangeSet2::all().difference(&valid)
            }
            Err(cause) => {
                tracing::debug!("Outboard damaged, assuming missing {cause:?}");
                // the outboard is invalid, so we assume that the file is missing
                RangeSet2::all()
            }
        }
    } else {
        tracing::debug!("Found missing file: {:?}", paths.target);
        // we don't know anything about this file, so we assume it's missing
        RangeSet2::all()
    })
}

/// Given a target directory and a temp directory, get a set of ranges that we are missing
///
/// Assumes that the temp directory contains at least the data for the collection.
/// Also assumes that partial data files do not contain gaps.
pub fn get_missing_ranges(
    hash: Hash,
    target_dir: &Path,
    temp_dir: &Path,
) -> anyhow::Result<(RangeSpecSeq, Option<Collection>)> {
    if target_dir.exists() && !temp_dir.exists() {
        // target directory exists yet does not contain the temp dir
        // refuse to continue
        anyhow::bail!("Target directory exists but does not contain temp directory");
    }
    // try to load the collection from the temp directory
    //
    // if the collection can not be deserialized, we treat it as if it does not exist
    let collection = load_collection(temp_dir, hash).ok().flatten();
    let collection = match collection {
        Some(collection) => collection,
        None => return Ok((RangeSpecSeq::all(), None)),
    };
    let mut ranges = collection
        .blobs()
        .iter()
        .map(|blob| get_missing_range_impl(&blob.hash, blob.name.as_str(), temp_dir, target_dir))
        .collect::<io::Result<Vec<_>>>()?;
    ranges
        .iter()
        .zip(collection.blobs())
        .for_each(|(ranges, blob)| {
            if ranges.is_empty() {
                tracing::debug!("{} is complete", blob.name);
            } else if ranges.is_all() {
                tracing::debug!("{} is missing", blob.name);
            } else {
                tracing::debug!("{} is partial {:?}", blob.name, ranges);
            }
        });
    // make room for the collection at offset 0
    // if we get here, we already have the collection, so we don't need to ask for it again.
    ranges.insert(0, RangeSet2::empty());
    Ok((RangeSpecSeq::new(ranges), Some(collection)))
}

#[derive(Debug)]
struct FilePaths {
    target: PathBuf,
    temp: PathBuf,
    outboard: PathBuf,
}

impl FilePaths {
    fn new(hash: &Hash, name: &str, temp_dir: &Path, target_dir: &Path) -> Self {
        let target = target_dir.join(pathbuf_from_name(name));
        let hash = blake3::Hash::from(*hash).to_hex();
        let temp = temp_dir.join(format!("{}.data.part", hash));
        let outboard = temp_dir.join(format!("{}.outboard.part", hash));
        Self {
            target,
            temp,
            outboard,
        }
    }

    fn is_final(&self) -> bool {
        self.target.exists()
    }

    fn is_incomplete(&self) -> bool {
        self.temp.exists() && self.outboard.exists()
    }
}

/// get data path for a hash
pub fn get_data_path(data_path: &Path, hash: Hash) -> PathBuf {
    let hash = blake3::Hash::from(hash).to_hex();
    data_path.join(format!("{}.data", hash))
}

/// Load a collection from a data path
fn load_collection(data_path: &Path, hash: Hash) -> anyhow::Result<Option<Collection>> {
    let collection_path = get_data_path(data_path, hash);
    Ok(if collection_path.exists() {
        let collection = std::fs::read(&collection_path)?;
        let collection = Collection::from_bytes(&collection)?;
        Some(collection)
    } else {
        None
    })
}<|MERGE_RESOLUTION|>--- conflicted
+++ resolved
@@ -11,17 +11,12 @@
 use std::time::{Duration, Instant};
 
 use crate::blobs::Collection;
-<<<<<<< HEAD
 use crate::hp::cfg::DERP_MAGIC_IP;
 use crate::hp::derp::DerpMap;
 use crate::hp::{cfg, netmap};
+use crate::main_util::pathbuf_from_name;
 use crate::net::subnet::{same_subnet_v4, same_subnet_v6};
-use crate::protocol::{
-    read_bao_encoded, read_lp, write_lp, AuthToken, Handshake, Request, Res, Response,
-};
-=======
 use crate::protocol::{write_lp, AnyGetRequest, AuthToken, Handshake, RangeSpecSeq};
->>>>>>> d14be2fb
 use crate::provider::Ticket;
 use crate::tls::{self, Keypair, PeerId};
 use crate::tokio_util::{TrackingReader, TrackingWriter};
@@ -183,37 +178,10 @@
     request: AnyGetRequest,
     keylog: bool,
     max_concurrent: u8,
-<<<<<<< HEAD
     derp_map: Option<DerpMap>,
-    on_connected: A,
-    on_collection: B,
-    on_blob: C,
-) -> Result<Stats>
-where
-    A: FnOnce() -> FutA,
-    FutA: Future<Output = Result<()>>,
-    B: FnOnce(&Collection) -> FutB,
-    FutB: Future<Output = Result<()>>,
-    C: FnMut(Hash, DataStream, String) -> FutC,
-    FutC: Future<Output = Result<DataStream>>,
-{
-    let start = Instant::now();
+) -> Result<get_response_machine::AtInitial> {
     let connection = dial_ticket(ticket, keylog, max_concurrent.into(), derp_map).await?;
-    run_connection(
-        connection,
-        ticket.hash(),
-        ticket.token(),
-        start,
-        on_connected,
-        on_collection,
-        on_blob,
-    )
-    .await
-=======
-) -> Result<get_response_machine::AtInitial> {
-    let connection = dial_ticket(ticket, keylog, max_concurrent.into()).await?;
     Ok(run_connection(connection, request, ticket.token()))
->>>>>>> d14be2fb
 }
 
 async fn dial_ticket(
@@ -907,15 +875,6 @@
     }
 }
 
-/// Create a pathbuf from a name.
-pub fn pathbuf_from_name(name: &str) -> PathBuf {
-    let mut path = PathBuf::new();
-    for part in name.split('/') {
-        path.push(part);
-    }
-    path
-}
-
 /// Get missing range for a single file, given a temp and target directory
 ///
 /// This will check missing ranges from the outboard, but for the data file itself
