--- conflicted
+++ resolved
@@ -10,6 +10,7 @@
 };
 
 use anyhow::{anyhow, Context as _, Result};
+use batch::Batch;
 use bytes::Bytes;
 use futures_lite::{Stream, StreamExt};
 use futures_util::SinkExt;
@@ -30,31 +31,17 @@
 use tokio::io::{AsyncRead, AsyncReadExt, ReadBuf};
 use tokio_util::io::{ReaderStream, StreamReader};
 use tracing::warn;
+mod batch;
+pub use batch::{AddDirOpts, AddFileOpts, AddReaderOpts};
 
 use crate::rpc_protocol::{
-<<<<<<< HEAD
     BatchCreateRequest, BatchCreateResponse, BlobAddPathRequest, BlobAddStreamRequest,
     BlobAddStreamUpdate, BlobConsistencyCheckRequest, BlobDeleteBlobRequest, BlobDownloadRequest,
     BlobExportRequest, BlobListIncompleteRequest, BlobListRequest, BlobReadAtRequest,
-    BlobReadAtResponse, BlobStatusRequest, BlobValidateRequest, NodeStatusRequest, RpcService,
-    SetTagOption,
+    BlobReadAtResponse, BlobStatusRequest, BlobValidateRequest, NodeStatusRequest, SetTagOption,
 };
 
-use super::{flatten, tags, Iroh};
-mod batch;
-pub use batch::{AddDirOpts, AddFileOpts, AddReaderOpts, Batch};
-
-pub use iroh_blobs::store::ImportMode;
-pub use iroh_blobs::TempTag;
-=======
-    BlobAddPathRequest, BlobAddStreamRequest, BlobAddStreamUpdate, BlobConsistencyCheckRequest,
-    BlobDeleteBlobRequest, BlobDownloadRequest, BlobExportRequest, BlobListIncompleteRequest,
-    BlobListRequest, BlobReadAtRequest, BlobReadAtResponse, BlobValidateRequest,
-    CreateCollectionRequest, CreateCollectionResponse, NodeStatusRequest, SetTagOption,
-};
-
 use super::{flatten, tags, Iroh, RpcClient};
->>>>>>> 3659628f
 
 /// Iroh blobs client.
 #[derive(Debug, Clone, RefCast)]
@@ -69,11 +56,7 @@
     }
 }
 
-<<<<<<< HEAD
-impl<C> Client<C>
-where
-    C: ServiceConnection<RpcService>,
-{
+impl Client {
     /// Check if a blob is completely stored on the node.
     ///
     /// Note that this will return false for blobs that are partially stored on
@@ -99,16 +82,13 @@
     /// A batch is a context in which temp tags are created and data is added to the node. Temp tags
     /// are automatically deleted when the batch is dropped, leading to the data being garbage collected
     /// unless a permanent tag is created for it.
-    pub async fn batch(&self) -> Result<Batch<C>> {
+    pub async fn batch(&self) -> Result<Batch> {
         let (updates, mut stream) = self.rpc.bidi(BatchCreateRequest).await?;
         let BatchCreateResponse::Id(batch) = stream.next().await.context("expected scope id")??;
         let rpc = self.rpc.clone();
         Ok(Batch::new(batch, rpc, updates, 1024))
     }
 
-=======
-impl Client {
->>>>>>> 3659628f
     /// Stream the contents of a a single blob.
     ///
     /// Returns a [`Reader`], which can report the size of the blob before reading it.
@@ -429,22 +409,7 @@
         Ok(ticket)
     }
 
-<<<<<<< HEAD
-    fn tags_client(&self) -> tags::Client<C> {
-=======
-    /// Get the status of a blob.
-    pub async fn status(&self, hash: Hash) -> Result<BlobStatus> {
-        // TODO: this could be implemented more efficiently
-        let reader = self.read(hash).await?;
-        if reader.is_complete {
-            Ok(BlobStatus::Complete { size: reader.size })
-        } else {
-            Ok(BlobStatus::Partial { size: reader.size })
-        }
-    }
-
     fn tags_client(&self) -> tags::Client {
->>>>>>> 3659628f
         tags::Client {
             rpc: self.rpc.clone(),
         }
