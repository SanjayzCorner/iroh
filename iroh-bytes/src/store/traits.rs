--- conflicted
+++ resolved
@@ -130,11 +130,7 @@
     /// be deferred to the creation of the actual readers.
     ///
     /// It is not guaranteed that the entry is complete.
-<<<<<<< HEAD
-    fn get(&self, hash: &Hash) -> io::Result<Option<Self::Entry>>;
-=======
     fn get(&self, hash: &Hash) -> impl Future<Output = io::Result<Option<Self::Entry>>> + Send;
->>>>>>> 5398479e
 }
 
 /// A partial entry
@@ -290,15 +286,11 @@
     ///
     /// We need to know the size of the partial entry. This might produce an
     /// error e.g. if there is not enough space on disk.
-<<<<<<< HEAD
-    fn get_or_create_partial(&self, hash: Hash, size: u64) -> io::Result<Self::EntryMut>;
-=======
     fn get_or_create(
         &self,
         hash: Hash,
         size: u64,
     ) -> impl Future<Output = io::Result<Self::EntryMut>> + Send;
->>>>>>> 5398479e
 
     /// Find out if the data behind a `hash` is complete, partial, or not present.
     ///
@@ -323,12 +315,8 @@
     ) -> impl Future<Output = io::Result<PossiblyPartialEntry<Self>>> + Send;
 
     /// Upgrade a partial entry to a complete entry.
-<<<<<<< HEAD
-    fn insert_complete(&self, entry: Self::EntryMut) -> impl Future<Output = io::Result<()>>;
-=======
     fn insert_complete(&self, entry: Self::EntryMut)
         -> impl Future<Output = io::Result<()>> + Send;
->>>>>>> 5398479e
 }
 
 /// Extension of [`Map`] to add misc methods used by the rpc calls.
